mod rate_completion_modal;

pub use rate_completion_modal::*;

use anyhow::{anyhow, Context as _, Result};
use client::Client;
use collections::{HashMap, HashSet, VecDeque};
use futures::AsyncReadExt;
use gpui::{
    actions, AppContext, AsyncAppContext, Context, EntityId, Global, Model, ModelContext,
    Subscription, Task,
};
use http_client::{HttpClient, Method};
use language::{
    language_settings::all_language_settings, Anchor, Buffer, BufferSnapshot, OffsetRangeExt,
    Point, ToOffset, ToPoint,
};
use language_models::LlmApiToken;
use rpc::{PredictEditsParams, PredictEditsResponse, EXPIRED_LLM_TOKEN_HEADER_NAME};
use std::{
    borrow::Cow,
    cmp,
    fmt::Write,
    future::Future,
    mem,
    ops::Range,
    path::Path,
    sync::Arc,
    time::{Duration, Instant},
};
use telemetry_events::InlineCompletionRating;
use util::ResultExt;
use uuid::Uuid;

const CURSOR_MARKER: &'static str = "<|user_cursor_is_here|>";
const START_OF_FILE_MARKER: &'static str = "<|start_of_file|>";
const EDITABLE_REGION_START_MARKER: &'static str = "<|editable_region_start|>";
const EDITABLE_REGION_END_MARKER: &'static str = "<|editable_region_end|>";
const BUFFER_CHANGE_GROUPING_INTERVAL: Duration = Duration::from_secs(1);

actions!(zeta, [ClearHistory]);

#[derive(Copy, Clone, Default, Debug, PartialEq, Eq, Hash)]
pub struct InlineCompletionId(Uuid);

impl From<InlineCompletionId> for gpui::ElementId {
    fn from(value: InlineCompletionId) -> Self {
        gpui::ElementId::Uuid(value.0)
    }
}

impl std::fmt::Display for InlineCompletionId {
    fn fmt(&self, f: &mut std::fmt::Formatter<'_>) -> std::fmt::Result {
        write!(f, "{}", self.0)
    }
}

impl InlineCompletionId {
    fn new() -> Self {
        Self(Uuid::new_v4())
    }
}

#[derive(Clone)]
struct ZetaGlobal(Model<Zeta>);

impl Global for ZetaGlobal {}

#[derive(Clone)]
pub struct InlineCompletion {
    id: InlineCompletionId,
    path: Arc<Path>,
    excerpt_range: Range<usize>,
    edits: Arc<[(Range<Anchor>, String)]>,
    snapshot: BufferSnapshot,
    input_events: Arc<str>,
    input_excerpt: Arc<str>,
    output_excerpt: Arc<str>,
    request_sent_at: Instant,
    response_received_at: Instant,
}

impl InlineCompletion {
    fn latency(&self) -> Duration {
        self.response_received_at
            .duration_since(self.request_sent_at)
    }

    fn interpolate(&self, new_snapshot: BufferSnapshot) -> Option<Vec<(Range<Anchor>, String)>> {
        let mut edits = Vec::new();

        let mut user_edits = new_snapshot
            .edits_since::<usize>(&self.snapshot.version)
            .peekable();
        for (model_old_range, model_new_text) in self.edits.iter() {
            let model_offset_range = model_old_range.to_offset(&self.snapshot);
            while let Some(next_user_edit) = user_edits.peek() {
                if next_user_edit.old.end < model_offset_range.start {
                    user_edits.next();
                } else {
                    break;
                }
            }

            if let Some(user_edit) = user_edits.peek() {
                if user_edit.old.start > model_offset_range.end {
                    edits.push((model_old_range.clone(), model_new_text.clone()));
                } else if user_edit.old == model_offset_range {
                    let user_new_text = new_snapshot
                        .text_for_range(user_edit.new.clone())
                        .collect::<String>();

                    if let Some(model_suffix) = model_new_text.strip_prefix(&user_new_text) {
                        if !model_suffix.is_empty() {
                            edits.push((
                                new_snapshot.anchor_after(user_edit.new.end)
                                    ..new_snapshot.anchor_before(user_edit.new.end),
                                model_suffix.into(),
                            ));
                        }

                        user_edits.next();
                    } else {
                        return None;
                    }
                } else {
                    return None;
                }
            } else {
                edits.push((model_old_range.clone(), model_new_text.clone()));
            }
        }

        Some(edits)
    }
}

impl std::fmt::Debug for InlineCompletion {
    fn fmt(&self, f: &mut std::fmt::Formatter<'_>) -> std::fmt::Result {
        f.debug_struct("InlineCompletion")
            .field("id", &self.id)
            .field("path", &self.path)
            .field("edits", &self.edits)
            .finish_non_exhaustive()
    }
}

pub struct Zeta {
    client: Arc<Client>,
    events: VecDeque<Event>,
    registered_buffers: HashMap<gpui::EntityId, RegisteredBuffer>,
    recent_completions: VecDeque<InlineCompletion>,
    rated_completions: HashSet<InlineCompletionId>,
    llm_token: LlmApiToken,
    _llm_token_subscription: Subscription,
}

impl Zeta {
    pub fn global(cx: &mut AppContext) -> Option<Model<Self>> {
        cx.try_global::<ZetaGlobal>().map(|global| global.0.clone())
    }

    pub fn register(client: Arc<Client>, cx: &mut AppContext) -> Model<Self> {
        Self::global(cx).unwrap_or_else(|| {
            let model = cx.new_model(|cx| Self::new(client, cx));
            cx.set_global(ZetaGlobal(model.clone()));
            model
        })
    }

    pub fn clear_history(&mut self) {
        self.events.clear();
    }

    fn new(client: Arc<Client>, cx: &mut ModelContext<Self>) -> Self {
        let refresh_llm_token_listener = language_models::RefreshLlmTokenListener::global(cx);

        Self {
            client,
            events: VecDeque::new(),
            recent_completions: VecDeque::new(),
            rated_completions: HashSet::default(),
            registered_buffers: HashMap::default(),
            llm_token: LlmApiToken::default(),
            _llm_token_subscription: cx.subscribe(
                &refresh_llm_token_listener,
                |this, _listener, _event, cx| {
                    let client = this.client.clone();
                    let llm_token = this.llm_token.clone();
                    cx.spawn(|_this, _cx| async move {
                        llm_token.refresh(&client).await?;
                        anyhow::Ok(())
                    })
                    .detach_and_log_err(cx);
                },
            ),
        }
    }

    fn push_event(&mut self, event: Event) {
        if let Some(Event::BufferChange {
            new_snapshot: last_new_snapshot,
            timestamp: last_timestamp,
            ..
        }) = self.events.back_mut()
        {
            // Coalesce edits for the same buffer when they happen one after the other.
            let Event::BufferChange {
                old_snapshot,
                new_snapshot,
                timestamp,
            } = &event;

            if timestamp.duration_since(*last_timestamp) <= BUFFER_CHANGE_GROUPING_INTERVAL
                && old_snapshot.remote_id() == last_new_snapshot.remote_id()
                && old_snapshot.version == last_new_snapshot.version
            {
                *last_new_snapshot = new_snapshot.clone();
                *last_timestamp = *timestamp;
                return;
            }
        }

        self.events.push_back(event);
        if self.events.len() > 10 {
            self.events.pop_front();
        }
    }

    pub fn register_buffer(&mut self, buffer: &Model<Buffer>, cx: &mut ModelContext<Self>) {
        let buffer_id = buffer.entity_id();
        let weak_buffer = buffer.downgrade();

        if let std::collections::hash_map::Entry::Vacant(entry) =
            self.registered_buffers.entry(buffer_id)
        {
            let snapshot = buffer.read(cx).snapshot();

            entry.insert(RegisteredBuffer {
                snapshot,
                _subscriptions: [
                    cx.subscribe(buffer, move |this, buffer, event, cx| {
                        this.handle_buffer_event(buffer, event, cx);
                    }),
                    cx.observe_release(buffer, move |this, _buffer, _cx| {
                        this.registered_buffers.remove(&weak_buffer.entity_id());
                    }),
                ],
            });
        };
    }

    fn handle_buffer_event(
        &mut self,
        buffer: Model<Buffer>,
        event: &language::BufferEvent,
        cx: &mut ModelContext<Self>,
    ) {
        match event {
            language::BufferEvent::Edited => {
                self.report_changes_for_buffer(&buffer, cx);
            }
            _ => {}
        }
    }

    pub fn request_completion_impl<F, R>(
        &mut self,
        buffer: &Model<Buffer>,
        position: language::Anchor,
        cx: &mut ModelContext<Self>,
        perform_predict_edits: F,
    ) -> Task<Result<InlineCompletion>>
    where
        F: FnOnce(Arc<Client>, LlmApiToken, PredictEditsParams) -> R + 'static,
        R: Future<Output = Result<PredictEditsResponse>> + Send + 'static,
    {
        let snapshot = self.report_changes_for_buffer(buffer, cx);
        let point = position.to_point(&snapshot);
        let offset = point.to_offset(&snapshot);
        let excerpt_range = excerpt_range_for_position(point, &snapshot);
        let events = self.events.clone();
        let path = snapshot
            .file()
            .map(|f| f.path().clone())
            .unwrap_or_else(|| Arc::from(Path::new("untitled")));

        let client = self.client.clone();
        let llm_token = self.llm_token.clone();
        let buffer = buffer.downgrade();
        cx.spawn(|this, mut cx| async move {
            let request_sent_at = Instant::now();

            let mut input_events = String::new();
            for event in events {
                if !input_events.is_empty() {
                    input_events.push('\n');
                    input_events.push('\n');
                }
                input_events.push_str(&event.to_prompt());
            }
            let input_excerpt = prompt_for_excerpt(&snapshot, &excerpt_range, offset);

            log::debug!("Events:\n{}\nExcerpt:\n{}", input_events, input_excerpt);

            let body = PredictEditsParams {
                input_events: input_events.clone(),
                input_excerpt: input_excerpt.clone(),
            };

            let response = perform_predict_edits(client, llm_token, body).await?;

            let output_excerpt = response.output_excerpt;
            log::debug!("completion response: {}", output_excerpt);

            let inline_completion = Self::process_completion_response(
                output_excerpt,
                &snapshot,
                excerpt_range,
                path,
                input_events,
                input_excerpt,
                request_sent_at,
                &cx,
            )
            .await?;

            this.update(&mut cx, |this, cx| {
                this.recent_completions
                    .push_front(inline_completion.clone());
                if this.recent_completions.len() > 50 {
                    this.recent_completions.pop_back();
                }
                cx.notify();
            })?;

            Ok(inline_completion)
        })
    }

    // Generates several example completions of various states to fill the Zeta completion modal
    #[cfg(any(test, feature = "test-support"))]
    pub fn fill_with_fake_completions(&mut self, cx: &mut ModelContext<Self>) -> Task<()> {
        let test_buffer_text = indoc::indoc! {r#"a longggggggggggggggggggggggggggggggggggggggggggggggggggggggggggggggggggggggggggggggggggggggggggggggggggggggggggggggggg line
            And maybe a short line

            Then a few lines

            and then another
            "#};

        let buffer = cx.new_model(|cx| Buffer::local(test_buffer_text, cx));
        let position = buffer.read(cx).anchor_before(Point::new(1, 0));

        let completion_tasks = vec![
            self.fake_completion(
                &buffer,
                position,
                PredictEditsResponse {
                    output_excerpt: format!("{EDITABLE_REGION_START_MARKER}
a longggggggggggggggggggggggggggggggggggggggggggggggggggggggggggggggggggggggggggggggggggggggggggggggggggggggggggggggggg line
[here's an edit]
And maybe a short line
Then a few lines
and then another
{EDITABLE_REGION_END_MARKER}
                        ", ),
                },
                cx,
            ),
            self.fake_completion(
                &buffer,
                position,
                PredictEditsResponse {
                    output_excerpt: format!(r#"{EDITABLE_REGION_START_MARKER}
a longggggggggggggggggggggggggggggggggggggggggggggggggggggggggggggggggggggggggggggggggggggggggggggggggggggggggggggggggg line
And maybe a short line
[and another edit]
Then a few lines
and then another
{EDITABLE_REGION_END_MARKER}
                        "#),
                },
                cx,
            ),
            self.fake_completion(
                &buffer,
                position,
                PredictEditsResponse {
                    output_excerpt: format!(r#"{EDITABLE_REGION_START_MARKER}
a longggggggggggggggggggggggggggggggggggggggggggggggggggggggggggggggggggggggggggggggggggggggggggggggggggggggggggggggggg line
And maybe a short line

Then a few lines

and then another
{EDITABLE_REGION_END_MARKER}
                        "#),
                },
                cx,
            ),
            self.fake_completion(
                &buffer,
                position,
                PredictEditsResponse {
                    output_excerpt: format!(r#"{EDITABLE_REGION_START_MARKER}
a longggggggggggggggggggggggggggggggggggggggggggggggggggggggggggggggggggggggggggggggggggggggggggggggggggggggggggggggggg line
And maybe a short line

Then a few lines

and then another
{EDITABLE_REGION_END_MARKER}
                        "#),
                },
                cx,
            ),
            self.fake_completion(
                &buffer,
                position,
                PredictEditsResponse {
                    output_excerpt: format!(r#"{EDITABLE_REGION_START_MARKER}
a longggggggggggggggggggggggggggggggggggggggggggggggggggggggggggggggggggggggggggggggggggggggggggggggggggggggggggggggggg line
And maybe a short line
Then a few lines
[a third completion]
and then another
{EDITABLE_REGION_END_MARKER}
                        "#),
                },
                cx,
            ),
            self.fake_completion(
                &buffer,
                position,
                PredictEditsResponse {
                    output_excerpt: format!(r#"{EDITABLE_REGION_START_MARKER}
a longggggggggggggggggggggggggggggggggggggggggggggggggggggggggggggggggggggggggggggggggggggggggggggggggggggggggggggggggg line
And maybe a short line
and then another
[fourth completion example]
{EDITABLE_REGION_END_MARKER}
                        "#),
                },
                cx,
            ),
            self.fake_completion(
                &buffer,
                position,
                PredictEditsResponse {
                    output_excerpt: format!(r#"{EDITABLE_REGION_START_MARKER}
a longggggggggggggggggggggggggggggggggggggggggggggggggggggggggggggggggggggggggggggggggggggggggggggggggggggggggggggggggg line
And maybe a short line
Then a few lines
and then another
[fifth and final completion]
{EDITABLE_REGION_END_MARKER}
                        "#),
                },
                cx,
            ),
        ];

        cx.spawn(|zeta, mut cx| async move {
            for task in completion_tasks {
                task.await.unwrap();
            }

            zeta.update(&mut cx, |zeta, _cx| {
                zeta.recent_completions.get_mut(2).unwrap().edits = Arc::new([]);
                zeta.recent_completions.get_mut(3).unwrap().edits = Arc::new([]);
            })
            .ok();
        })
    }

    #[cfg(any(test, feature = "test-support"))]
    pub fn fake_completion(
        &mut self,
        buffer: &Model<Buffer>,
        position: language::Anchor,
        response: PredictEditsResponse,
        cx: &mut ModelContext<Self>,
    ) -> Task<Result<InlineCompletion>> {
        use std::future::ready;

        self.request_completion_impl(buffer, position, cx, |_, _, _| ready(Ok(response)))
    }

    pub fn request_completion(
        &mut self,
        buffer: &Model<Buffer>,
        position: language::Anchor,
        cx: &mut ModelContext<Self>,
    ) -> Task<Result<InlineCompletion>> {
        self.request_completion_impl(buffer, position, cx, Self::perform_predict_edits)
    }

    fn perform_predict_edits(
        client: Arc<Client>,
        llm_token: LlmApiToken,
        body: PredictEditsParams,
    ) -> impl Future<Output = Result<PredictEditsResponse>> {
        async move {
            let http_client = client.http_client();
            let mut token = llm_token.acquire(&client).await?;
            let mut did_retry = false;

            loop {
                let request_builder = http_client::Request::builder();
                let request = request_builder
                    .method(Method::POST)
                    .uri(
                        http_client
                            .build_zed_llm_url("/predict_edits", &[])?
                            .as_ref(),
                    )
                    .header("Content-Type", "application/json")
                    .header("Authorization", format!("Bearer {}", token))
                    .body(serde_json::to_string(&body)?.into())?;

                let mut response = http_client.send(request).await?;

                if response.status().is_success() {
                    let mut body = String::new();
                    response.body_mut().read_to_string(&mut body).await?;
                    return Ok(serde_json::from_str(&body)?);
                } else if !did_retry
                    && response
                        .headers()
                        .get(EXPIRED_LLM_TOKEN_HEADER_NAME)
                        .is_some()
                {
                    did_retry = true;
                    token = llm_token.refresh(&client).await?;
                } else {
                    let mut body = String::new();
                    response.body_mut().read_to_string(&mut body).await?;
                    return Err(anyhow!(
                        "error predicting edits.\nStatus: {:?}\nBody: {}",
                        response.status(),
                        body
                    ));
                }
            }
        }
    }

    #[allow(clippy::too_many_arguments)]
    fn process_completion_response(
        output_excerpt: String,
        snapshot: &BufferSnapshot,
        excerpt_range: Range<usize>,
        path: Arc<Path>,
        input_events: String,
        input_excerpt: String,
        request_sent_at: Instant,
        cx: &AsyncAppContext,
    ) -> Task<Result<InlineCompletion>> {
        let snapshot = snapshot.clone();
        cx.spawn(|mut cx| async move {
            let input_events: Arc<str> = input_events.into();
            let input_excerpt: Arc<str> = input_excerpt.into();
            let output_excerpt: Arc<str> = output_excerpt.into();
            let edits = cx
                .background_executor()
                .spawn({
                    let snapshot = snapshot.clone();
                    let output_excerpt = output_excerpt.clone();
                    let excerpt_range = excerpt_range.clone();
                    async move {
                        let content = output_excerpt.replace(CURSOR_MARKER, "");

                        let codefence_start = content
                            .find(EDITABLE_REGION_START_MARKER)
                            .context("could not find start marker")?;
                        let content = &content[codefence_start..];

                        let newline_ix = content.find('\n').context("could not find newline")?;
                        let content = &content[newline_ix + 1..];

                        let codefence_end = content
                            .rfind(&format!("\n{EDITABLE_REGION_END_MARKER}"))
                            .context("could not find end marker")?;
                        let new_text = &content[..codefence_end];

                        let old_text = snapshot
                            .text_for_range(excerpt_range.clone())
                            .collect::<String>();

                        anyhow::Ok(Self::compute_edits(
                            old_text,
                            new_text,
                            excerpt_range.start,
                            &snapshot,
                        ))
                    }
                })
                .await?;

            Ok(InlineCompletion {
                id: InlineCompletionId::new(),
                path,
                excerpt_range,
                edits: edits.into(),
<<<<<<< HEAD
                snapshot,
                input_events,
                input_excerpt,
                output_excerpt,
=======
                snapshot: snapshot.clone(),
                input_events: input_events.into(),
                input_excerpt: input_excerpt.into(),
                output_excerpt: output_excerpt.into(),
                request_sent_at,
                response_received_at: Instant::now(),
>>>>>>> 227f21f0
            })
        })
    }

    pub fn compute_edits(
        old_text: String,
        new_text: &str,
        offset: usize,
        snapshot: &BufferSnapshot,
    ) -> Vec<(Range<Anchor>, String)> {
        let diff = similar::TextDiff::from_words(old_text.as_str(), new_text);

        let mut edits: Vec<(Range<usize>, String)> = Vec::new();
        let mut old_start = offset;
        for change in diff.iter_all_changes() {
            let value = change.value();
            match change.tag() {
                similar::ChangeTag::Equal => {
                    old_start += value.len();
                }
                similar::ChangeTag::Delete => {
                    let old_end = old_start + value.len();
                    if let Some((last_old_range, _)) = edits.last_mut() {
                        if last_old_range.end == old_start {
                            last_old_range.end = old_end;
                        } else {
                            edits.push((old_start..old_end, String::new()));
                        }
                    } else {
                        edits.push((old_start..old_end, String::new()));
                    }
                    old_start = old_end;
                }
                similar::ChangeTag::Insert => {
                    if let Some((last_old_range, last_new_text)) = edits.last_mut() {
                        if last_old_range.end == old_start {
                            last_new_text.push_str(value);
                        } else {
                            edits.push((old_start..old_start, value.into()));
                        }
                    } else {
                        edits.push((old_start..old_start, value.into()));
                    }
                }
            }
        }

        edits
            .into_iter()
            .map(|(mut old_range, new_text)| {
                let prefix_len = common_prefix(
                    snapshot.chars_for_range(old_range.clone()),
                    new_text.chars(),
                );
                old_range.start += prefix_len;
                let suffix_len = common_prefix(
                    snapshot.reversed_chars_for_range(old_range.clone()),
                    new_text[prefix_len..].chars().rev(),
                );
                old_range.end = old_range.end.saturating_sub(suffix_len);

                let new_text = new_text[prefix_len..new_text.len() - suffix_len].to_string();
                (
                    snapshot.anchor_after(old_range.start)..snapshot.anchor_before(old_range.end),
                    new_text,
                )
            })
            .collect()
    }

    pub fn is_completion_rated(&self, completion_id: InlineCompletionId) -> bool {
        self.rated_completions.contains(&completion_id)
    }

    pub fn rate_completion(
        &mut self,
        completion: &InlineCompletion,
        rating: InlineCompletionRating,
        feedback: String,
        cx: &mut ModelContext<Self>,
    ) {
        self.rated_completions.insert(completion.id);
        self.client
            .telemetry()
            .report_inline_completion_rating_event(
                rating,
                completion.input_events.clone(),
                completion.input_excerpt.clone(),
                completion.output_excerpt.clone(),
                feedback,
            );
        self.client.telemetry().flush_events();
        cx.notify();
    }

    pub fn recent_completions(&self) -> impl DoubleEndedIterator<Item = &InlineCompletion> {
        self.recent_completions.iter()
    }

    pub fn recent_completions_len(&self) -> usize {
        self.recent_completions.len()
    }

    fn report_changes_for_buffer(
        &mut self,
        buffer: &Model<Buffer>,
        cx: &mut ModelContext<Self>,
    ) -> BufferSnapshot {
        self.register_buffer(buffer, cx);

        let registered_buffer = self
            .registered_buffers
            .get_mut(&buffer.entity_id())
            .unwrap();
        let new_snapshot = buffer.read(cx).snapshot();

        if new_snapshot.version != registered_buffer.snapshot.version {
            let old_snapshot = mem::replace(&mut registered_buffer.snapshot, new_snapshot.clone());
            self.push_event(Event::BufferChange {
                old_snapshot,
                new_snapshot: new_snapshot.clone(),
                timestamp: Instant::now(),
            });
        }

        new_snapshot
    }
}

fn common_prefix<T1: Iterator<Item = char>, T2: Iterator<Item = char>>(a: T1, b: T2) -> usize {
    a.zip(b)
        .take_while(|(a, b)| a == b)
        .map(|(a, _)| a.len_utf8())
        .sum()
}

fn prompt_for_excerpt(
    snapshot: &BufferSnapshot,
    excerpt_range: &Range<usize>,
    offset: usize,
) -> String {
    let mut prompt_excerpt = String::new();
    writeln!(
        prompt_excerpt,
        "```{}",
        snapshot
            .file()
            .map_or(Cow::Borrowed("untitled"), |file| file
                .path()
                .to_string_lossy())
    )
    .unwrap();

    if excerpt_range.start == 0 {
        writeln!(prompt_excerpt, "{START_OF_FILE_MARKER}").unwrap();
    }

    let point_range = excerpt_range.to_point(snapshot);
    if point_range.start.row > 0 && !snapshot.is_line_blank(point_range.start.row - 1) {
        let extra_context_line_range = Point::new(point_range.start.row - 1, 0)..point_range.start;
        for chunk in snapshot.text_for_range(extra_context_line_range) {
            prompt_excerpt.push_str(chunk);
        }
    }
    writeln!(prompt_excerpt, "{EDITABLE_REGION_START_MARKER}").unwrap();
    for chunk in snapshot.text_for_range(excerpt_range.start..offset) {
        prompt_excerpt.push_str(chunk);
    }
    prompt_excerpt.push_str(CURSOR_MARKER);
    for chunk in snapshot.text_for_range(offset..excerpt_range.end) {
        prompt_excerpt.push_str(chunk);
    }
    write!(prompt_excerpt, "\n{EDITABLE_REGION_END_MARKER}").unwrap();

    if point_range.end.row < snapshot.max_point().row
        && !snapshot.is_line_blank(point_range.end.row + 1)
    {
        let extra_context_line_range = point_range.end
            ..Point::new(
                point_range.end.row + 1,
                snapshot.line_len(point_range.end.row + 1),
            );
        for chunk in snapshot.text_for_range(extra_context_line_range) {
            prompt_excerpt.push_str(chunk);
        }
    }

    write!(prompt_excerpt, "\n```").unwrap();
    prompt_excerpt
}

fn excerpt_range_for_position(point: Point, snapshot: &BufferSnapshot) -> Range<usize> {
    const CONTEXT_LINES: u32 = 16;

    let mut context_lines_before = CONTEXT_LINES;
    let mut context_lines_after = CONTEXT_LINES;
    if point.row < CONTEXT_LINES {
        context_lines_after += CONTEXT_LINES - point.row;
    } else if point.row + CONTEXT_LINES > snapshot.max_point().row {
        context_lines_before += (point.row + CONTEXT_LINES) - snapshot.max_point().row;
    }

    let excerpt_start_row = point.row.saturating_sub(context_lines_before);
    let excerpt_start = Point::new(excerpt_start_row, 0);
    let excerpt_end_row = cmp::min(point.row + context_lines_after, snapshot.max_point().row);
    let excerpt_end = Point::new(excerpt_end_row, snapshot.line_len(excerpt_end_row));
    excerpt_start.to_offset(snapshot)..excerpt_end.to_offset(snapshot)
}

struct RegisteredBuffer {
    snapshot: BufferSnapshot,
    _subscriptions: [gpui::Subscription; 2],
}

#[derive(Clone)]
enum Event {
    BufferChange {
        old_snapshot: BufferSnapshot,
        new_snapshot: BufferSnapshot,
        timestamp: Instant,
    },
}

impl Event {
    fn to_prompt(&self) -> String {
        match self {
            Event::BufferChange {
                old_snapshot,
                new_snapshot,
                ..
            } => {
                let mut prompt = String::new();

                let old_path = old_snapshot
                    .file()
                    .map(|f| f.path().as_ref())
                    .unwrap_or(Path::new("untitled"));
                let new_path = new_snapshot
                    .file()
                    .map(|f| f.path().as_ref())
                    .unwrap_or(Path::new("untitled"));
                if old_path != new_path {
                    writeln!(prompt, "User renamed {:?} to {:?}\n", old_path, new_path).unwrap();
                }

                let diff =
                    similar::TextDiff::from_lines(&old_snapshot.text(), &new_snapshot.text())
                        .unified_diff()
                        .to_string();
                if !diff.is_empty() {
                    write!(
                        prompt,
                        "User edited {:?}:\n```diff\n{}\n```",
                        new_path, diff
                    )
                    .unwrap();
                }

                prompt
            }
        }
    }
}

struct CurrentInlineCompletion {
    buffer_id: EntityId,
    completion: InlineCompletion,
}

pub struct ZetaInlineCompletionProvider {
    zeta: Model<Zeta>,
    current_completion: Option<CurrentInlineCompletion>,
    pending_refresh: Task<()>,
}

impl ZetaInlineCompletionProvider {
    pub const DEBOUNCE_TIMEOUT: Duration = Duration::from_millis(75);

    pub fn new(zeta: Model<Zeta>) -> Self {
        Self {
            zeta,
            current_completion: None,
            pending_refresh: Task::ready(()),
        }
    }
}

impl inline_completion::InlineCompletionProvider for ZetaInlineCompletionProvider {
    fn name() -> &'static str {
        "Zeta"
    }

    fn is_enabled(
        &self,
        buffer: &Model<Buffer>,
        cursor_position: language::Anchor,
        cx: &AppContext,
    ) -> bool {
        let buffer = buffer.read(cx);
        let file = buffer.file();
        let language = buffer.language_at(cursor_position);
        let settings = all_language_settings(file, cx);
        settings.inline_completions_enabled(language.as_ref(), file.map(|f| f.path().as_ref()), cx)
    }

    fn refresh(
        &mut self,
        buffer: Model<Buffer>,
        position: language::Anchor,
        debounce: bool,
        cx: &mut ModelContext<Self>,
    ) {
        self.pending_refresh =
            cx.spawn(|this, mut cx| async move {
                if debounce {
                    cx.background_executor().timer(Self::DEBOUNCE_TIMEOUT).await;
                }

                let completion_request = this.update(&mut cx, |this, cx| {
                    this.zeta.update(cx, |zeta, cx| {
                        zeta.request_completion(&buffer, position, cx)
                    })
                });

                let mut completion = None;
                if let Ok(completion_request) = completion_request {
                    completion = completion_request.await.log_err().map(|completion| {
                        CurrentInlineCompletion {
                            buffer_id: buffer.entity_id(),
                            completion,
                        }
                    });
                }

                this.update(&mut cx, |this, cx| {
                    this.current_completion = completion;
                    cx.notify();
                })
                .ok();
            });
    }

    fn cycle(
        &mut self,
        _buffer: Model<Buffer>,
        _cursor_position: language::Anchor,
        _direction: inline_completion::Direction,
        _cx: &mut ModelContext<Self>,
    ) {
        // Right now we don't support cycling.
    }

    fn accept(&mut self, _cx: &mut ModelContext<Self>) {}

    fn discard(&mut self, _cx: &mut ModelContext<Self>) {
        self.current_completion.take();
    }

    fn suggest(
        &mut self,
        buffer: &Model<Buffer>,
        cursor_position: language::Anchor,
        cx: &mut ModelContext<Self>,
    ) -> Option<inline_completion::InlineCompletion> {
        let CurrentInlineCompletion {
            buffer_id,
            completion,
        } = self.current_completion.as_mut()?;

        // Invalidate previous completion if it was generated for a different buffer.
        if *buffer_id != buffer.entity_id() {
            self.current_completion.take();
            return None;
        }

        let buffer = buffer.read(cx);
        let Some(edits) = completion.interpolate(buffer.snapshot()) else {
            self.current_completion.take();
            return None;
        };

        let cursor_row = cursor_position.to_point(buffer).row;
        let (closest_edit_ix, (closest_edit_range, _)) =
            edits.iter().enumerate().min_by_key(|(_, (range, _))| {
                let distance_from_start = cursor_row.abs_diff(range.start.to_point(buffer).row);
                let distance_from_end = cursor_row.abs_diff(range.end.to_point(buffer).row);
                cmp::min(distance_from_start, distance_from_end)
            })?;

        let mut edit_start_ix = closest_edit_ix;
        for (range, _) in edits[..edit_start_ix].iter().rev() {
            let distance_from_closest_edit =
                closest_edit_range.start.to_point(buffer).row - range.end.to_point(buffer).row;
            if distance_from_closest_edit <= 1 {
                edit_start_ix -= 1;
            } else {
                break;
            }
        }

        let mut edit_end_ix = closest_edit_ix + 1;
        for (range, _) in &edits[edit_end_ix..] {
            let distance_from_closest_edit =
                range.start.to_point(buffer).row - closest_edit_range.end.to_point(buffer).row;
            if distance_from_closest_edit <= 1 {
                edit_end_ix += 1;
            } else {
                break;
            }
        }

        Some(inline_completion::InlineCompletion {
            edits: edits[edit_start_ix..edit_end_ix].to_vec(),
        })
    }
}

#[cfg(test)]
mod tests {
    use client::test::FakeServer;
    use clock::FakeSystemClock;
    use gpui::TestAppContext;
    use http_client::FakeHttpClient;
    use indoc::indoc;
    use language_models::RefreshLlmTokenListener;
    use rpc::proto;
    use settings::SettingsStore;

    use super::*;

    #[gpui::test]
    fn test_inline_completion_basic_interpolation(cx: &mut AppContext) {
        let buffer = cx.new_model(|cx| Buffer::local("Lorem ipsum dolor", cx));
        let completion = InlineCompletion {
            edits: to_completion_edits(
                [(2..5, "REM".to_string()), (9..11, "".to_string())],
                &buffer,
                cx,
            )
            .into(),
            path: Path::new("").into(),
            snapshot: buffer.read(cx).snapshot(),
            id: InlineCompletionId::new(),
            excerpt_range: 0..0,
            input_events: "".into(),
            input_excerpt: "".into(),
            output_excerpt: "".into(),
            request_sent_at: Instant::now(),
            response_received_at: Instant::now(),
        };

        assert_eq!(
            from_completion_edits(
                &completion.interpolate(buffer.read(cx).snapshot()).unwrap(),
                &buffer,
                cx
            ),
            vec![(2..5, "REM".to_string()), (9..11, "".to_string())]
        );

        buffer.update(cx, |buffer, cx| buffer.edit([(2..5, "")], None, cx));
        assert_eq!(
            from_completion_edits(
                &completion.interpolate(buffer.read(cx).snapshot()).unwrap(),
                &buffer,
                cx
            ),
            vec![(2..2, "REM".to_string()), (6..8, "".to_string())]
        );

        buffer.update(cx, |buffer, cx| buffer.undo(cx));
        assert_eq!(
            from_completion_edits(
                &completion.interpolate(buffer.read(cx).snapshot()).unwrap(),
                &buffer,
                cx
            ),
            vec![(2..5, "REM".to_string()), (9..11, "".to_string())]
        );

        buffer.update(cx, |buffer, cx| buffer.edit([(2..5, "R")], None, cx));
        assert_eq!(
            from_completion_edits(
                &completion.interpolate(buffer.read(cx).snapshot()).unwrap(),
                &buffer,
                cx
            ),
            vec![(3..3, "EM".to_string()), (7..9, "".to_string())]
        );

        buffer.update(cx, |buffer, cx| buffer.edit([(3..3, "E")], None, cx));
        assert_eq!(
            from_completion_edits(
                &completion.interpolate(buffer.read(cx).snapshot()).unwrap(),
                &buffer,
                cx
            ),
            vec![(4..4, "M".to_string()), (8..10, "".to_string())]
        );

        buffer.update(cx, |buffer, cx| buffer.edit([(4..4, "M")], None, cx));
        assert_eq!(
            from_completion_edits(
                &completion.interpolate(buffer.read(cx).snapshot()).unwrap(),
                &buffer,
                cx
            ),
            vec![(9..11, "".to_string())]
        );

        buffer.update(cx, |buffer, cx| buffer.edit([(4..5, "")], None, cx));
        assert_eq!(
            from_completion_edits(
                &completion.interpolate(buffer.read(cx).snapshot()).unwrap(),
                &buffer,
                cx
            ),
            vec![(4..4, "M".to_string()), (8..10, "".to_string())]
        );

        buffer.update(cx, |buffer, cx| buffer.edit([(8..10, "")], None, cx));
        assert_eq!(
            from_completion_edits(
                &completion.interpolate(buffer.read(cx).snapshot()).unwrap(),
                &buffer,
                cx
            ),
            vec![(4..4, "M".to_string())]
        );

        buffer.update(cx, |buffer, cx| buffer.edit([(4..6, "")], None, cx));
        assert_eq!(completion.interpolate(buffer.read(cx).snapshot()), None);
    }

    #[gpui::test]
    async fn test_inline_completion_end_of_buffer(cx: &mut TestAppContext) {
        cx.update(|cx| {
            let settings_store = SettingsStore::test(cx);
            cx.set_global(settings_store);
            client::init_settings(cx);
        });

        let buffer_content = "lorem\n";
        let completion_response = indoc! {"
            ```animals.js
            <|start_of_file|>
            <|editable_region_start|>
            lorem
            ipsum
            <|editable_region_end|>
            ```"};

        let http_client = FakeHttpClient::create(move |_| async move {
            Ok(http_client::Response::builder()
                .status(200)
                .body(
                    serde_json::to_string(&PredictEditsResponse {
                        output_excerpt: completion_response.to_string(),
                    })
                    .unwrap()
                    .into(),
                )
                .unwrap())
        });

        let client = cx.update(|cx| Client::new(Arc::new(FakeSystemClock::new()), http_client, cx));
        cx.update(|cx| {
            RefreshLlmTokenListener::register(client.clone(), cx);
        });
        let server = FakeServer::for_client(42, &client, cx).await;

        let zeta = cx.new_model(|cx| Zeta::new(client, cx));
        let buffer = cx.new_model(|cx| Buffer::local(buffer_content, cx));
        let cursor = buffer.read_with(cx, |buffer, _| buffer.anchor_before(Point::new(1, 0)));
        let completion_task =
            zeta.update(cx, |zeta, cx| zeta.request_completion(&buffer, cursor, cx));

        let token_request = server.receive::<proto::GetLlmToken>().await.unwrap();
        server.respond(
            token_request.receipt(),
            proto::GetLlmTokenResponse { token: "".into() },
        );

        let completion = completion_task.await.unwrap();
        buffer.update(cx, |buffer, cx| {
            buffer.edit(completion.edits.iter().cloned(), None, cx)
        });
        assert_eq!(
            buffer.read_with(cx, |buffer, _| buffer.text()),
            "lorem\nipsum"
        );
    }

    fn to_completion_edits(
        iterator: impl IntoIterator<Item = (Range<usize>, String)>,
        buffer: &Model<Buffer>,
        cx: &AppContext,
    ) -> Vec<(Range<Anchor>, String)> {
        let buffer = buffer.read(cx);
        iterator
            .into_iter()
            .map(|(range, text)| {
                (
                    buffer.anchor_after(range.start)..buffer.anchor_before(range.end),
                    text,
                )
            })
            .collect()
    }

    fn from_completion_edits(
        editor_edits: &[(Range<Anchor>, String)],
        buffer: &Model<Buffer>,
        cx: &AppContext,
    ) -> Vec<(Range<usize>, String)> {
        let buffer = buffer.read(cx);
        editor_edits
            .iter()
            .map(|(range, text)| {
                (
                    range.start.to_offset(buffer)..range.end.to_offset(buffer),
                    text.clone(),
                )
            })
            .collect()
    }

    #[ctor::ctor]
    fn init_logger() {
        if std::env::var("RUST_LOG").is_ok() {
            env_logger::init();
        }
    }
}<|MERGE_RESOLUTION|>--- conflicted
+++ resolved
@@ -603,19 +603,12 @@
                 path,
                 excerpt_range,
                 edits: edits.into(),
-<<<<<<< HEAD
                 snapshot,
-                input_events,
-                input_excerpt,
-                output_excerpt,
-=======
-                snapshot: snapshot.clone(),
                 input_events: input_events.into(),
                 input_excerpt: input_excerpt.into(),
                 output_excerpt: output_excerpt.into(),
                 request_sent_at,
                 response_received_at: Instant::now(),
->>>>>>> 227f21f0
             })
         })
     }
