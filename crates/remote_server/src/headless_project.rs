--- conflicted
+++ resolved
@@ -4,17 +4,9 @@
 use language::{proto::serialize_operation, Buffer, BufferEvent, LanguageRegistry};
 use node_runtime::DummyNodeRuntime;
 use project::{
-<<<<<<< HEAD
-    buffer_store::BufferStore, dap_store::DapStore, project_settings::SettingsObserver,
-    search::SearchQuery, worktree_store::WorktreeStore, LspStore, ProjectPath, WorktreeId,
+    buffer_store::{BufferStore, BufferStoreEvent}, dap_store::DapStore, project_settings::SettingsObserver,
+    search::SearchQuery, worktree_store::WorktreeStore, LspStore, LspStoreEvent, PrettierStore, ProjectPath, WorktreeId,
     WorktreeSettings,
-=======
-    buffer_store::{BufferStore, BufferStoreEvent},
-    project_settings::SettingsObserver,
-    search::SearchQuery,
-    worktree_store::WorktreeStore,
-    LspStore, LspStoreEvent, PrettierStore, ProjectPath, WorktreeId,
->>>>>>> 3ca18af4
 };
 use remote::SshSession;
 use rpc::{
@@ -48,16 +40,8 @@
     }
 
     pub fn new(session: Arc<SshSession>, fs: Arc<dyn Fs>, cx: &mut ModelContext<Self>) -> Self {
-<<<<<<< HEAD
-        // TODO: we should load the env correctly (as we do in login_shell_env_loaded when stdout is not a pty). Can we re-use the ProjectEnvironment for that?
-        let languages = Arc::new(LanguageRegistry::new(
-            Task::ready(()),
-            cx.background_executor().clone(),
-        ));
         let dap_store = DapStore::global(cx);
-=======
         let languages = Arc::new(LanguageRegistry::new(cx.background_executor().clone()));
->>>>>>> 3ca18af4
 
         let worktree_store = cx.new_model(|cx| {
             let mut store = WorktreeStore::new(None, true, fs.clone());
@@ -94,15 +78,10 @@
             let mut lsp_store = LspStore::new_local(
                 buffer_store.clone(),
                 worktree_store.clone(),
-<<<<<<< HEAD
                 dap_store.clone(),
-                Some(environment),
-                languages,
-=======
                 prettier_store.clone(),
                 environment,
                 languages.clone(),
->>>>>>> 3ca18af4
                 None,
                 fs.clone(),
                 cx,
