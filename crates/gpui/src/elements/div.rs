//! Div is the central, reusable element that most GPUI trees will be built from.
//! It functions as a container for other elements, and provides a number of
//! useful features for laying out and styling its children as well as binding
//! mouse events and action handlers. It is meant to be similar to the HTML `<div>`
//! element, but for GPUI.
//!
//! # Build your own div
//!
//! GPUI does not directly provide APIs for stateful, multi step events like `click`
//! and `drag`. We want GPUI users to be able to build their own abstractions for
//! their own needs. However, as a UI framework, we're also obliged to provide some
//! building blocks to make the process of building your own elements easier.
//! For this we have the [`Interactivity`] and the [`StyleRefinement`] structs, as well
//! as several associated traits. Together, these provide the full suite of Dom-like events
//! and Tailwind-like styling that you can use to build your own custom elements. Div is
//! constructed by combining these two systems into an all-in-one element.

use crate::{
    point, px, size, Action, AnyDrag, AnyElement, AnyTooltip, AppContext, Bounds, ClickEvent,
    DispatchPhase, Element, ElementId, FocusHandle, Global, GlobalElementId, Hitbox, HitboxId,
    IntoElement, IsZero, KeyContext, KeyDownEvent, KeyUpEvent, LayoutId, ModifiersChangedEvent,
    MouseButton, MouseDownEvent, MouseMoveEvent, MouseUpEvent, ParentElement, Pixels, Point,
    ScrollWheelEvent, SharedString, Size, Style, StyleRefinement, Styled, Task, TooltipId,
    Visibility, Window,
};
use collections::HashMap;
use refineable::Refineable;
use smallvec::SmallVec;
use std::{
    any::{Any, TypeId},
    cell::RefCell,
    cmp::Ordering,
    fmt::Debug,
    marker::PhantomData,
    mem,
    rc::Rc,
    sync::Arc,
    time::Duration,
};
use taffy::style::Overflow;
use util::ResultExt;

const DRAG_THRESHOLD: f64 = 2.;
pub(crate) const TOOLTIP_DELAY: Duration = Duration::from_millis(500);

/// The styling information for a given group.
pub struct GroupStyle {
    /// The identifier for this group.
    pub group: SharedString,

    /// The specific style refinement that this group would apply
    /// to its children.
    pub style: Box<StyleRefinement>,
}

/// An event for when a drag is moving over this element, with the given state type.
pub struct DragMoveEvent<T> {
    /// The mouse move event that triggered this drag move event.
    pub event: MouseMoveEvent,

    /// The bounds of this element.
    pub bounds: Bounds<Pixels>,
    drag: PhantomData<T>,
    dragged_item: Arc<dyn Any>,
}

impl<T: 'static> DragMoveEvent<T> {
    /// Returns the drag state for this event.
    pub fn drag<'b>(&self, cx: &'b AppContext) -> &'b T {
        cx.active_drag
            .as_ref()
            .and_then(|drag| drag.value.downcast_ref::<T>())
            .expect("DragMoveEvent is only valid when the stored active drag is of the same type.")
    }

    /// An item that is about to be dropped.
    pub fn dragged_item(&self) -> &dyn Any {
        self.dragged_item.as_ref()
    }
}

impl Interactivity {
    /// Bind the given callback to the mouse down event for the given mouse button, during the bubble phase
    /// The imperative API equivalent of [`InteractiveElement::on_mouse_down`]
    ///
    /// See [`ViewContext::listener`](crate::ViewContext::listener) to get access to the view state from this callback.
    pub fn on_mouse_down(
        &mut self,
        button: MouseButton,
        listener: impl Fn(&MouseDownEvent, &mut Window, &mut AppContext) + 'static,
    ) {
        self.mouse_down_listeners
            .push(Box::new(move |event, phase, hitbox, window, cx| {
                if phase == DispatchPhase::Bubble
                    && event.button == button
                    && hitbox.is_hovered(window)
                {
                    (listener)(event, window, cx)
                }
            }));
    }

    /// Bind the given callback to the mouse down event for any button, during the capture phase
    /// The imperative API equivalent of [`InteractiveElement::capture_any_mouse_down`]
    ///
    /// See [`ViewContext::listener`](crate::ViewContext::listener) to get access to a view's state from this callback.
    pub fn capture_any_mouse_down(
        &mut self,
        listener: impl Fn(&MouseDownEvent, &mut Window, &mut AppContext) + 'static,
    ) {
        self.mouse_down_listeners
            .push(Box::new(move |event, phase, hitbox, window, cx| {
                if phase == DispatchPhase::Capture && hitbox.is_hovered(window) {
                    (listener)(event, window, cx)
                }
            }));
    }

    /// Bind the given callback to the mouse down event for any button, during the bubble phase
    /// the imperative API equivalent to [`InteractiveElement::on_any_mouse_down`]
    ///
    /// See [`ViewContext::listener`](crate::ViewContext::listener) to get access to a view's state from this callback.
    pub fn on_any_mouse_down(
        &mut self,
        listener: impl Fn(&MouseDownEvent, &mut Window, &mut AppContext) + 'static,
    ) {
        self.mouse_down_listeners
            .push(Box::new(move |event, phase, hitbox, window, cx| {
                if phase == DispatchPhase::Bubble && hitbox.is_hovered(window) {
                    (listener)(event, window, cx)
                }
            }));
    }

    /// Bind the given callback to the mouse up event for the given button, during the bubble phase
    /// the imperative API equivalent to [`InteractiveElement::on_mouse_up`]
    ///
    /// See [`ViewContext::listener`](crate::ViewContext::listener) to get access to a view's state from this callback.
    pub fn on_mouse_up(
        &mut self,
        button: MouseButton,
        listener: impl Fn(&MouseUpEvent, &mut Window, &mut AppContext) + 'static,
    ) {
        self.mouse_up_listeners
            .push(Box::new(move |event, phase, hitbox, window, cx| {
                if phase == DispatchPhase::Bubble
                    && event.button == button
                    && hitbox.is_hovered(window)
                {
                    (listener)(event, window, cx)
                }
            }));
    }

    /// Bind the given callback to the mouse up event for any button, during the capture phase
    /// the imperative API equivalent to [`InteractiveElement::capture_any_mouse_up`]
    ///
    /// See [`ViewContext::listener`](crate::ViewContext::listener) to get access to a view's state from this callback.
    pub fn capture_any_mouse_up(
        &mut self,
        listener: impl Fn(&MouseUpEvent, &mut Window, &mut AppContext) + 'static,
    ) {
        self.mouse_up_listeners
            .push(Box::new(move |event, phase, hitbox, window, cx| {
                if phase == DispatchPhase::Capture && hitbox.is_hovered(window) {
                    (listener)(event, window, cx)
                }
            }));
    }

    /// Bind the given callback to the mouse up event for any button, during the bubble phase
    /// the imperative API equivalent to [`Interactivity::on_any_mouse_up`]
    ///
    /// See [`ViewContext::listener`](crate::ViewContext::listener) to get access to a view's state from this callback.
    pub fn on_any_mouse_up(
        &mut self,
        listener: impl Fn(&MouseUpEvent, &mut Window, &mut AppContext) + 'static,
    ) {
        self.mouse_up_listeners
            .push(Box::new(move |event, phase, hitbox, window, cx| {
                if phase == DispatchPhase::Bubble && hitbox.is_hovered(window) {
                    (listener)(event, window, cx)
                }
            }));
    }

    /// Bind the given callback to the mouse down event, on any button, during the capture phase,
    /// when the mouse is outside of the bounds of this element.
    /// The imperative API equivalent to [`InteractiveElement::on_mouse_down_out`]
    ///
    /// See [`ViewContext::listener`](crate::ViewContext::listener) to get access to a view's state from this callback.
    pub fn on_mouse_down_out(
        &mut self,
        listener: impl Fn(&MouseDownEvent, &mut Window, &mut AppContext) + 'static,
    ) {
        self.mouse_down_listeners
            .push(Box::new(move |event, phase, hitbox, window, cx| {
                if phase == DispatchPhase::Capture && !hitbox.contains(&window.mouse_position()) {
                    (listener)(event, window, cx)
                }
            }));
    }

    /// Bind the given callback to the mouse up event, for the given button, during the capture phase,
    /// when the mouse is outside of the bounds of this element.
    /// The imperative API equivalent to [`InteractiveElement::on_mouse_up_out`]
    ///
    /// See [`ViewContext::listener`](crate::ViewContext::listener) to get access to a view's state from this callback.
    pub fn on_mouse_up_out(
        &mut self,
        button: MouseButton,
        listener: impl Fn(&MouseUpEvent, &mut Window, &mut AppContext) + 'static,
    ) {
        self.mouse_up_listeners
            .push(Box::new(move |event, phase, hitbox, window, cx| {
                if phase == DispatchPhase::Capture
                    && event.button == button
                    && !hitbox.is_hovered(window)
                {
                    (listener)(event, window, cx);
                }
            }));
    }

    /// Bind the given callback to the mouse move event, during the bubble phase
    /// The imperative API equivalent to [`InteractiveElement::on_mouse_move`]
    ///
    /// See [`ViewContext::listener`](crate::ViewContext::listener) to get access to a view's state from this callback.
    pub fn on_mouse_move(
        &mut self,
        listener: impl Fn(&MouseMoveEvent, &mut Window, &mut AppContext) + 'static,
    ) {
        self.mouse_move_listeners
            .push(Box::new(move |event, phase, hitbox, window, cx| {
                if phase == DispatchPhase::Bubble && hitbox.is_hovered(window) {
                    (listener)(event, window, cx);
                }
            }));
    }

    /// Bind the given callback to the mouse drag event of the given type. Note that this
    /// will be called for all move events, inside or outside of this element, as long as the
    /// drag was started with this element under the mouse. Useful for implementing draggable
    /// UIs that don't conform to a drag and drop style interaction, like resizing.
    /// The imperative API equivalent to [`InteractiveElement::on_drag_move`]
    ///
    /// See [`ViewContext::listener`](crate::ViewContext::listener) to get access to a view's state from this callback.
    pub fn on_drag_move<T>(
        &mut self,
        listener: impl Fn(&DragMoveEvent<T>, &mut Window, &mut AppContext) + 'static,
    ) where
        T: 'static,
    {
        self.mouse_move_listeners
<<<<<<< HEAD
            .push(Box::new(move |event, phase, hitbox, window, cx| {
                if phase == DispatchPhase::Capture
                    && cx
                        .active_drag
                        .as_ref()
                        .is_some_and(|drag| drag.value.as_ref().type_id() == TypeId::of::<T>())
                {
                    (listener)(
                        &DragMoveEvent {
                            event: event.clone(),
                            bounds: hitbox.bounds,
                            drag: PhantomData,
                        },
                        window,
                        cx,
                    );
=======
            .push(Box::new(move |event, phase, hitbox, cx| {
                if phase == DispatchPhase::Capture {
                    if let Some(drag) = &cx.active_drag {
                        if drag.value.as_ref().type_id() == TypeId::of::<T>() {
                            (listener)(
                                &DragMoveEvent {
                                    event: event.clone(),
                                    bounds: hitbox.bounds,
                                    drag: PhantomData,
                                    dragged_item: Arc::clone(&drag.value),
                                },
                                cx,
                            );
                        }
                    }
>>>>>>> ac07b919
                }
            }));
    }

    /// Bind the given callback to scroll wheel events during the bubble phase
    /// The imperative API equivalent to [`InteractiveElement::on_scroll_wheel`]
    ///
    /// See [`ViewContext::listener`](crate::ViewContext::listener) to get access to a view's state from this callback.
    pub fn on_scroll_wheel(
        &mut self,
        listener: impl Fn(&ScrollWheelEvent, &mut Window, &mut AppContext) + 'static,
    ) {
        self.scroll_wheel_listeners
            .push(Box::new(move |event, phase, hitbox, window, cx| {
                if phase == DispatchPhase::Bubble && hitbox.is_hovered(window) {
                    (listener)(event, window, cx);
                }
            }));
    }

    /// Bind the given callback to an action dispatch during the capture phase
    /// The imperative API equivalent to [`InteractiveElement::capture_action`]
    ///
    /// See [`ViewContext::listener`](crate::ViewContext::listener) to get access to a view's state from this callback.
    pub fn capture_action<A: Action>(
        &mut self,
        listener: impl Fn(&A, &mut Window, &mut AppContext) + 'static,
    ) {
        self.action_listeners.push((
            TypeId::of::<A>(),
            Box::new(move |action, phase, window, cx| {
                let action = action.downcast_ref().unwrap();
                if phase == DispatchPhase::Capture {
                    (listener)(action, window, cx)
                } else {
                    cx.propagate();
                }
            }),
        ));
    }

    /// Bind the given callback to an action dispatch during the bubble phase
    /// The imperative API equivalent to [`InteractiveElement::on_action`]
    ///
    /// See [`ViewContext::listener`](crate::ViewContext::listener) to get access to a view's state from this callback.
    pub fn on_action<A: Action>(
        &mut self,
        listener: impl Fn(&A, &mut Window, &mut AppContext) + 'static,
    ) {
        self.action_listeners.push((
            TypeId::of::<A>(),
            Box::new(move |action, phase, window, cx| {
                let action = action.downcast_ref().unwrap();
                if phase == DispatchPhase::Bubble {
                    (listener)(action, window, cx)
                }
            }),
        ));
    }

    /// Bind the given callback to an action dispatch, based on a dynamic action parameter
    /// instead of a type parameter. Useful for component libraries that want to expose
    /// action bindings to their users.
    /// The imperative API equivalent to [`InteractiveElement::on_boxed_action`]
    ///
    /// See [`ViewContext::listener`](crate::ViewContext::listener) to get access to a view's state from this callback.
    pub fn on_boxed_action(
        &mut self,
        action: &dyn Action,
        listener: impl Fn(&dyn Action, &mut Window, &mut AppContext) + 'static,
    ) {
        let action = action.boxed_clone();
        self.action_listeners.push((
            (*action).type_id(),
            Box::new(move |_, phase, window, cx| {
                if phase == DispatchPhase::Bubble {
                    (listener)(&*action, window, cx)
                }
            }),
        ));
    }

    /// Bind the given callback to key down events during the bubble phase
    /// The imperative API equivalent to [`InteractiveElement::on_key_down`]
    ///
    /// See [`ViewContext::listener`](crate::ViewContext::listener) to get access to a view's state from this callback.
    pub fn on_key_down(
        &mut self,
        listener: impl Fn(&KeyDownEvent, &mut Window, &mut AppContext) + 'static,
    ) {
        self.key_down_listeners
            .push(Box::new(move |event, phase, window, cx| {
                if phase == DispatchPhase::Bubble {
                    (listener)(event, window, cx)
                }
            }));
    }

    /// Bind the given callback to key down events during the capture phase
    /// The imperative API equivalent to [`InteractiveElement::capture_key_down`]
    ///
    /// See [`ViewContext::listener`](crate::ViewContext::listener) to get access to a view's state from this callback.
    pub fn capture_key_down(
        &mut self,
        listener: impl Fn(&KeyDownEvent, &mut Window, &mut AppContext) + 'static,
    ) {
        self.key_down_listeners
            .push(Box::new(move |event, phase, window, cx| {
                if phase == DispatchPhase::Capture {
                    listener(event, window, cx)
                }
            }));
    }

    /// Bind the given callback to key up events during the bubble phase
    /// The imperative API equivalent to [`InteractiveElement::on_key_up`]
    ///
    /// See [`ViewContext::listener`](crate::ViewContext::listener) to get access to a view's state from this callback.
    pub fn on_key_up(
        &mut self,
        listener: impl Fn(&KeyUpEvent, &mut Window, &mut AppContext) + 'static,
    ) {
        self.key_up_listeners
            .push(Box::new(move |event, phase, window, cx| {
                if phase == DispatchPhase::Bubble {
                    listener(event, window, cx)
                }
            }));
    }

    /// Bind the given callback to key up events during the capture phase
    /// The imperative API equivalent to [`InteractiveElement::on_key_up`]
    ///
    /// See [`ViewContext::listener`](crate::ViewContext::listener) to get access to a view's state from this callback.
    pub fn capture_key_up(
        &mut self,
        listener: impl Fn(&KeyUpEvent, &mut Window, &mut AppContext) + 'static,
    ) {
        self.key_up_listeners
            .push(Box::new(move |event, phase, window, cx| {
                if phase == DispatchPhase::Capture {
                    listener(event, window, cx)
                }
            }));
    }

    /// Bind the given callback to modifiers changing events.
    /// The imperative API equivalent to [`InteractiveElement::on_modifiers_changed`]
    ///
    /// See [`ViewContext::listener`](crate::ViewContext::listener) to get access to a view's state from this callback.
    pub fn on_modifiers_changed(
        &mut self,
        listener: impl Fn(&ModifiersChangedEvent, &mut Window, &mut AppContext) + 'static,
    ) {
        self.modifiers_changed_listeners
            .push(Box::new(move |event, window, cx| {
                listener(event, window, cx)
            }));
    }

    /// Bind the given callback to drop events of the given type, whether or not the drag started on this element
    /// The imperative API equivalent to [`InteractiveElement::on_drop`]
    ///
    /// See [`ViewContext::listener`](crate::ViewContext::listener) to get access to a view's state from this callback.
    pub fn on_drop<T: 'static>(
        &mut self,
        listener: impl Fn(&T, &mut Window, &mut AppContext) + 'static,
    ) {
        self.drop_listeners.push((
            TypeId::of::<T>(),
            Box::new(move |dragged_value, window, cx| {
                listener(dragged_value.downcast_ref().unwrap(), window, cx);
            }),
        ));
    }

    /// Use the given predicate to determine whether or not a drop event should be dispatched to this element
    /// The imperative API equivalent to [`InteractiveElement::can_drop`]
    pub fn can_drop(
        &mut self,
        predicate: impl Fn(&dyn Any, &mut Window, &mut AppContext) -> bool + 'static,
    ) {
        self.can_drop_predicate = Some(Box::new(move |value, window, cx| {
            predicate(value, window, cx)
        }));
    }

    /// Bind the given callback to click events of this element
    /// The imperative API equivalent to [`StatefulInteractiveElement::on_click`]
    ///
    /// See [`ViewContext::listener`](crate::ViewContext::listener) to get access to a view's state from this callback.
    pub fn on_click(
        &mut self,
        listener: impl Fn(&ClickEvent, &mut Window, &mut AppContext) + 'static,
    ) where
        Self: Sized,
    {
        self.click_listeners
            .push(Box::new(move |event, window, cx| {
                listener(event, window, cx)
            }));
    }

    /// On drag initiation, this callback will be used to create a new view to render the dragged value for a
    /// drag and drop operation. This API should also be used as the equivalent of 'on drag start' with
    /// the [`Self::on_drag_move`] API
    /// The imperative API equivalent to [`StatefulInteractiveElement::on_drag`]
    ///
    /// See [`ViewContext::listener`](crate::ViewContext::listener) to get access to a view's state from this callback.
    pub fn on_drag<T, F, E>(
        &mut self,
        value: T,
        listener: impl 'static + Fn(&T, Point<Pixels>, &mut Window, &mut AppContext) -> F,
    ) where
        Self: Sized,
        T: 'static,
        F: 'static + Fn(&T, Point<Pixels>, &mut Window, &mut AppContext) -> E,
        E: IntoElement,
    {
        debug_assert!(
            self.drag_listener.is_none(),
            "calling on_drag more than once on the same element is not supported"
        );
        self.drag_listener = Some((
<<<<<<< HEAD
            Box::new(value),
            Box::new(move |value, offset, window, cx| {
                let renderer = listener(value.downcast_ref().unwrap(), offset, window, cx);
                Box::new(move |value, offset, window, cx| {
                    renderer(value.downcast_ref().unwrap(), offset, window, cx).into_any_element()
                })
=======
            Arc::new(value),
            Box::new(move |value, offset, cx| {
                constructor(value.downcast_ref().unwrap(), offset, cx).into()
>>>>>>> ac07b919
            }),
        ));
    }

    /// Bind the given callback on the hover start and end events of this element. Note that the boolean
    /// passed to the callback is true when the hover starts and false when it ends.
    /// The imperative API equivalent to [`StatefulInteractiveElement::on_drag`]
    ///
    /// See [`ViewContext::listener`](crate::ViewContext::listener) to get access to a view's state from this callback.
    pub fn on_hover(&mut self, listener: impl Fn(&bool, &mut Window, &mut AppContext) + 'static)
    where
        Self: Sized,
    {
        debug_assert!(
            self.hover_listener.is_none(),
            "calling on_hover more than once on the same element is not supported"
        );
        self.hover_listener = Some(Box::new(listener));
    }

    /// Use the given callback to construct a new tooltip view when the mouse hovers over this element.
    /// The imperative API equivalent to [`InteractiveElement::tooltip`]
    pub fn tooltip<F, E>(
        &mut self,
        build_tooltip: impl 'static + Fn(&mut Window, &mut AppContext) -> F,
    ) where
        Self: Sized,
        F: 'static + Fn(&mut Window, &mut AppContext) -> E,
        E: IntoElement,
    {
        debug_assert!(
            self.tooltip_builder.is_none(),
            "calling tooltip more than once on the same element is not supported"
        );
        self.tooltip_builder = Some(TooltipBuilder {
            build: Rc::new(move |window, cx| {
                let render_tooltip = build_tooltip(window, cx);
                Rc::new(move |window, cx| render_tooltip(window, cx).into_any_element())
            }),
            hoverable: false,
        });
    }

    /// Use the given callback to construct a new tooltip view when the mouse hovers over this element.
    /// The tooltip itself is also hoverable and won't disappear when the user moves the mouse into
    /// the tooltip. The imperative API equivalent to [`InteractiveElement::hoverable_tooltip`]
    pub fn hoverable_tooltip<F, E>(
        &mut self,
        build_tooltip: impl 'static + Fn(&mut Window, &mut AppContext) -> F,
    ) where
        Self: Sized,
        F: 'static + Fn(&mut Window, &mut AppContext) -> E,
        E: IntoElement,
    {
        debug_assert!(
            self.tooltip_builder.is_none(),
            "calling tooltip more than once on the same element is not supported"
        );
        self.tooltip_builder = Some(TooltipBuilder {
            build: Rc::new(move |window, cx| {
                let render_tooltip = build_tooltip(window, cx);
                Rc::new(move |window, cx| render_tooltip(window, cx).into_any_element())
            }),
            hoverable: true,
        });
    }

    /// Block the mouse from interacting with this element or any of its children
    /// The imperative API equivalent to [`InteractiveElement::occlude`]
    pub fn occlude_mouse(&mut self) {
        self.occlude_mouse = true;
    }
}

/// A trait for elements that want to use the standard GPUI event handlers that don't
/// require any state.
pub trait InteractiveElement: Sized {
    /// Retrieve the interactivity state associated with this element
    fn interactivity(&mut self) -> &mut Interactivity;

    /// Assign this element to a group of elements that can be styled together
    fn group(mut self, group: impl Into<SharedString>) -> Self {
        self.interactivity().group = Some(group.into());
        self
    }

    /// Assign this element an ID, so that it can be used with interactivity
    fn id(mut self, id: impl Into<ElementId>) -> Stateful<Self> {
        self.interactivity().element_id = Some(id.into());

        Stateful { element: self }
    }

    /// Track the focus state of the given focus handle on this element.
    /// If the focus handle is focused by the application, this element will
    /// apply its focused styles.
    fn track_focus(mut self, focus_handle: &FocusHandle) -> Focusable<Self> {
        self.interactivity().focusable = true;
        self.interactivity().tracked_focus_handle = Some(focus_handle.clone());
        Focusable { element: self }
    }

    /// Set the keymap context for this element. This will be used to determine
    /// which action to dispatch from the keymap.
    fn key_context<C, E>(mut self, key_context: C) -> Self
    where
        C: TryInto<KeyContext, Error = E>,
        E: Debug,
    {
        if let Some(key_context) = key_context.try_into().log_err() {
            self.interactivity().key_context = Some(key_context);
        }
        self
    }

    /// Apply the given style to this element when the mouse hovers over it
    fn hover(mut self, f: impl FnOnce(StyleRefinement) -> StyleRefinement) -> Self {
        debug_assert!(
            self.interactivity().hover_style.is_none(),
            "hover style already set"
        );
        self.interactivity().hover_style = Some(Box::new(f(StyleRefinement::default())));
        self
    }

    /// Apply the given style to this element when the mouse hovers over a group member
    fn group_hover(
        mut self,
        group_name: impl Into<SharedString>,
        f: impl FnOnce(StyleRefinement) -> StyleRefinement,
    ) -> Self {
        self.interactivity().group_hover_style = Some(GroupStyle {
            group: group_name.into(),
            style: Box::new(f(StyleRefinement::default())),
        });
        self
    }

    /// Bind the given callback to the mouse down event for the given mouse button,
    /// the fluent API equivalent to [`Interactivity::on_mouse_down`]
    ///
    /// See [`ViewContext::listener`](crate::ViewContext::listener) to get access to the view state from this callback.
    fn on_mouse_down(
        mut self,
        button: MouseButton,
        listener: impl Fn(&MouseDownEvent, &mut Window, &mut AppContext) + 'static,
    ) -> Self {
        self.interactivity().on_mouse_down(button, listener);
        self
    }

    #[cfg(any(test, feature = "test-support"))]
    /// Set a key that can be used to look up this element's bounds
    /// in the [`VisualTestContext::debug_bounds`] map
    /// This is a noop in release builds
    fn debug_selector(mut self, f: impl FnOnce() -> String) -> Self {
        self.interactivity().debug_selector = Some(f());
        self
    }

    #[cfg(not(any(test, feature = "test-support")))]
    /// Set a key that can be used to look up this element's bounds
    /// in the [`VisualTestContext::debug_bounds`] map
    /// This is a noop in release builds
    #[inline]
    fn debug_selector(self, _: impl FnOnce() -> String) -> Self {
        self
    }

    /// Bind the given callback to the mouse down event for any button, during the capture phase
    /// the fluent API equivalent to [`Interactivity::capture_any_mouse_down`]
    ///
    /// See [`ViewContext::listener`](crate::ViewContext::listener) to get access to a view's state from this callback.
    fn capture_any_mouse_down(
        mut self,
        listener: impl Fn(&MouseDownEvent, &mut Window, &mut AppContext) + 'static,
    ) -> Self {
        self.interactivity().capture_any_mouse_down(listener);
        self
    }

    /// Bind the given callback to the mouse down event for any button, during the capture phase
    /// the fluent API equivalent to [`Interactivity::on_any_mouse_down`]
    ///
    /// See [`ViewContext::listener`](crate::ViewContext::listener) to get access to a view's state from this callback.
    fn on_any_mouse_down(
        mut self,
        listener: impl Fn(&MouseDownEvent, &mut Window, &mut AppContext) + 'static,
    ) -> Self {
        self.interactivity().on_any_mouse_down(listener);
        self
    }

    /// Bind the given callback to the mouse up event for the given button, during the bubble phase
    /// the fluent API equivalent to [`Interactivity::on_mouse_up`]
    ///
    /// See [`ViewContext::listener`](crate::ViewContext::listener) to get access to a view's state from this callback.
    fn on_mouse_up(
        mut self,
        button: MouseButton,
        listener: impl Fn(&MouseUpEvent, &mut Window, &mut AppContext) + 'static,
    ) -> Self {
        self.interactivity().on_mouse_up(button, listener);
        self
    }

    /// Bind the given callback to the mouse up event for any button, during the capture phase
    /// the fluent API equivalent to [`Interactivity::capture_any_mouse_up`]
    ///
    /// See [`ViewContext::listener`](crate::ViewContext::listener) to get access to a view's state from this callback.
    fn capture_any_mouse_up(
        mut self,
        listener: impl Fn(&MouseUpEvent, &mut Window, &mut AppContext) + 'static,
    ) -> Self {
        self.interactivity().capture_any_mouse_up(listener);
        self
    }

    /// Bind the given callback to the mouse down event, on any button, during the capture phase,
    /// when the mouse is outside of the bounds of this element.
    /// The fluent API equivalent to [`Interactivity::on_mouse_down_out`]
    ///
    /// See [`ViewContext::listener`](crate::ViewContext::listener) to get access to a view's state from this callback.
    fn on_mouse_down_out(
        mut self,
        listener: impl Fn(&MouseDownEvent, &mut Window, &mut AppContext) + 'static,
    ) -> Self {
        self.interactivity().on_mouse_down_out(listener);
        self
    }

    /// Bind the given callback to the mouse up event, for the given button, during the capture phase,
    /// when the mouse is outside of the bounds of this element.
    /// The fluent API equivalent to [`Interactivity::on_mouse_up_out`]
    ///
    /// See [`ViewContext::listener`](crate::ViewContext::listener) to get access to a view's state from this callback.
    fn on_mouse_up_out(
        mut self,
        button: MouseButton,
        listener: impl Fn(&MouseUpEvent, &mut Window, &mut AppContext) + 'static,
    ) -> Self {
        self.interactivity().on_mouse_up_out(button, listener);
        self
    }

    /// Bind the given callback to the mouse move event, during the bubble phase
    /// The fluent API equivalent to [`Interactivity::on_mouse_move`]
    ///
    /// See [`ViewContext::listener`](crate::ViewContext::listener) to get access to a view's state from this callback.
    fn on_mouse_move(
        mut self,
        listener: impl Fn(&MouseMoveEvent, &mut Window, &mut AppContext) + 'static,
    ) -> Self {
        self.interactivity().on_mouse_move(listener);
        self
    }

    /// Bind the given callback to the mouse drag event of the given type. Note that this
    /// will be called for all move events, inside or outside of this element, as long as the
    /// drag was started with this element under the mouse. Useful for implementing draggable
    /// UIs that don't conform to a drag and drop style interaction, like resizing.
    /// The fluent API equivalent to [`Interactivity::on_drag_move`]
    ///
    /// See [`ViewContext::listener`](crate::ViewContext::listener) to get access to a view's state from this callback.
    fn on_drag_move<T: 'static>(
        mut self,
        listener: impl Fn(&DragMoveEvent<T>, &mut Window, &mut AppContext) + 'static,
    ) -> Self {
        self.interactivity().on_drag_move(listener);
        self
    }

    /// Bind the given callback to scroll wheel events during the bubble phase
    /// The fluent API equivalent to [`Interactivity::on_scroll_wheel`]
    ///
    /// See [`ViewContext::listener`](crate::ViewContext::listener) to get access to a view's state from this callback.
    fn on_scroll_wheel(
        mut self,
        listener: impl Fn(&ScrollWheelEvent, &mut Window, &mut AppContext) + 'static,
    ) -> Self {
        self.interactivity().on_scroll_wheel(listener);
        self
    }

    /// Capture the given action, before normal action dispatch can fire
    /// The fluent API equivalent to [`Interactivity::on_scroll_wheel`]
    ///
    /// See [`ViewContext::listener`](crate::ViewContext::listener) to get access to a view's state from this callback.
    fn capture_action<A: Action>(
        mut self,
        listener: impl Fn(&A, &mut Window, &mut AppContext) + 'static,
    ) -> Self {
        self.interactivity().capture_action(listener);
        self
    }

    /// Bind the given callback to an action dispatch during the bubble phase
    /// The fluent API equivalent to [`Interactivity::on_action`]
    ///
    /// See [`ViewContext::listener`](crate::ViewContext::listener) to get access to a view's state from this callback.
    fn on_action<A: Action>(
        mut self,
        listener: impl Fn(&A, &mut Window, &mut AppContext) + 'static,
    ) -> Self {
        self.interactivity().on_action(listener);
        self
    }

    /// Bind the given callback to an action dispatch, based on a dynamic action parameter
    /// instead of a type parameter. Useful for component libraries that want to expose
    /// action bindings to their users.
    /// The fluent API equivalent to [`Interactivity::on_boxed_action`]
    ///
    /// See [`ViewContext::listener`](crate::ViewContext::listener) to get access to a view's state from this callback.
    fn on_boxed_action(
        mut self,
        action: &dyn Action,
        listener: impl Fn(&dyn Action, &mut Window, &mut AppContext) + 'static,
    ) -> Self {
        self.interactivity().on_boxed_action(action, listener);
        self
    }

    /// Bind the given callback to key down events during the bubble phase
    /// The fluent API equivalent to [`Interactivity::on_key_down`]
    ///
    /// See [`ViewContext::listener`](crate::ViewContext::listener) to get access to a view's state from this callback.
    fn on_key_down(
        mut self,
        listener: impl Fn(&KeyDownEvent, &mut Window, &mut AppContext) + 'static,
    ) -> Self {
        self.interactivity().on_key_down(listener);
        self
    }

    /// Bind the given callback to key down events during the capture phase
    /// The fluent API equivalent to [`Interactivity::capture_key_down`]
    ///
    /// See [`ViewContext::listener`](crate::ViewContext::listener) to get access to a view's state from this callback.
    fn capture_key_down(
        mut self,
        listener: impl Fn(&KeyDownEvent, &mut Window, &mut AppContext) + 'static,
    ) -> Self {
        self.interactivity().capture_key_down(listener);
        self
    }

    /// Bind the given callback to key up events during the bubble phase
    /// The fluent API equivalent to [`Interactivity::on_key_up`]
    ///
    /// See [`ViewContext::listener`](crate::ViewContext::listener) to get access to a view's state from this callback.
    fn on_key_up(
        mut self,
        listener: impl Fn(&KeyUpEvent, &mut Window, &mut AppContext) + 'static,
    ) -> Self {
        self.interactivity().on_key_up(listener);
        self
    }

    /// Bind the given callback to key up events during the capture phase
    /// The fluent API equivalent to [`Interactivity::capture_key_up`]
    ///
    /// See [`ViewContext::listener`](crate::ViewContext::listener) to get access to a view's state from this callback.
    fn capture_key_up(
        mut self,
        listener: impl Fn(&KeyUpEvent, &mut Window, &mut AppContext) + 'static,
    ) -> Self {
        self.interactivity().capture_key_up(listener);
        self
    }

    /// Bind the given callback to modifiers changing events.
    /// The fluent API equivalent to [`Interactivity::on_modifiers_changed`]
    ///
    /// See [`ViewContext::listener`](crate::ViewContext::listener) to get access to a view's state from this callback.
    fn on_modifiers_changed(
        mut self,
        listener: impl Fn(&ModifiersChangedEvent, &mut Window, &mut AppContext) + 'static,
    ) -> Self {
        self.interactivity().on_modifiers_changed(listener);
        self
    }

    /// Apply the given style when the given data type is dragged over this element
    fn drag_over<S: 'static>(
        mut self,
        f: impl 'static + Fn(StyleRefinement, &S, &Window, &AppContext) -> StyleRefinement,
    ) -> Self {
        self.interactivity().drag_over_styles.push((
            TypeId::of::<S>(),
            Box::new(move |currently_dragged: &dyn Any, window, cx| {
                f(
                    StyleRefinement::default(),
                    currently_dragged.downcast_ref::<S>().unwrap(),
                    window,
                    cx,
                )
            }),
        ));
        self
    }

    /// Apply the given style when the given data type is dragged over this element's group
    fn group_drag_over<S: 'static>(
        mut self,
        group_name: impl Into<SharedString>,
        f: impl FnOnce(StyleRefinement) -> StyleRefinement,
    ) -> Self {
        self.interactivity().group_drag_over_styles.push((
            TypeId::of::<S>(),
            GroupStyle {
                group: group_name.into(),
                style: Box::new(f(StyleRefinement::default())),
            },
        ));
        self
    }

    /// Bind the given callback to drop events of the given type, whether or not the drag started on this element
    /// The fluent API equivalent to [`Interactivity::on_drop`]
    ///
    /// See [`ViewContext::listener`](crate::ViewContext::listener) to get access to a view's state from this callback.
    fn on_drop<T: 'static>(
        mut self,
        listener: impl Fn(&T, &mut Window, &mut AppContext) + 'static,
    ) -> Self {
        self.interactivity().on_drop(listener);
        self
    }

    /// Use the given predicate to determine whether or not a drop event should be dispatched to this element
    /// The fluent API equivalent to [`Interactivity::can_drop`]
    fn can_drop(
        mut self,
        predicate: impl Fn(&dyn Any, &mut Window, &mut AppContext) -> bool + 'static,
    ) -> Self {
        self.interactivity().can_drop(predicate);
        self
    }

    /// Block the mouse from interacting with this element or any of its children
    /// The fluent API equivalent to [`Interactivity::occlude_mouse`]
    fn occlude(mut self) -> Self {
        self.interactivity().occlude_mouse();
        self
    }

    /// Block the mouse from interacting with this element or any of its children
    /// The fluent API equivalent to [`Interactivity::occlude_mouse`]
    fn block_mouse_down(mut self) -> Self {
        self.on_mouse_down(MouseButton::Left, |_, _, cx| cx.stop_propagation())
    }
}

/// A trait for elements that want to use the standard GPUI interactivity features
/// that require state.
pub trait StatefulInteractiveElement: InteractiveElement {
    /// Set this element to focusable.
    fn focusable(mut self) -> Focusable<Self> {
        self.interactivity().focusable = true;
        Focusable { element: self }
    }

    /// Set the overflow x and y to scroll.
    fn overflow_scroll(mut self) -> Self {
        self.interactivity().base_style.overflow.x = Some(Overflow::Scroll);
        self.interactivity().base_style.overflow.y = Some(Overflow::Scroll);
        self
    }

    /// Set the overflow x to scroll.
    fn overflow_x_scroll(mut self) -> Self {
        self.interactivity().base_style.overflow.x = Some(Overflow::Scroll);
        self
    }

    /// Set the overflow y to scroll.
    fn overflow_y_scroll(mut self) -> Self {
        self.interactivity().base_style.overflow.y = Some(Overflow::Scroll);
        self
    }

    /// Track the scroll state of this element with the given handle.
    fn track_scroll(mut self, scroll_handle: &ScrollHandle) -> Self {
        self.interactivity().tracked_scroll_handle = Some(scroll_handle.clone());
        self
    }

    /// Track the scroll state of this element with the given handle.
    fn anchor_scroll(mut self, scroll_anchor: Option<ScrollAnchor>) -> Self {
        self.interactivity().scroll_anchor = scroll_anchor;
        self
    }

    /// Set the given styles to be applied when this element is active.
    fn active(mut self, f: impl FnOnce(StyleRefinement) -> StyleRefinement) -> Self
    where
        Self: Sized,
    {
        self.interactivity().active_style = Some(Box::new(f(StyleRefinement::default())));
        self
    }

    /// Set the given styles to be applied when this element's group is active.
    fn group_active(
        mut self,
        group_name: impl Into<SharedString>,
        f: impl FnOnce(StyleRefinement) -> StyleRefinement,
    ) -> Self
    where
        Self: Sized,
    {
        self.interactivity().group_active_style = Some(GroupStyle {
            group: group_name.into(),
            style: Box::new(f(StyleRefinement::default())),
        });
        self
    }

    /// Bind the given callback to click events of this element
    /// The fluent API equivalent to [`Interactivity::on_click`]
    ///
    /// See [`ViewContext::listener`](crate::ViewContext::listener) to get access to a view's state from this callback.
    fn on_click(
        mut self,
        listener: impl Fn(&ClickEvent, &mut Window, &mut AppContext) + 'static,
    ) -> Self
    where
        Self: Sized,
    {
        self.interactivity().on_click(listener);
        self
    }

    /// On drag initiation, this callback will be used to create a new view to render the dragged value for a
    /// drag and drop operation. This API should also be used as the equivalent of 'on drag start' with
    /// the [`Self::on_drag_move`] API.
    /// The callback also has access to the offset of triggering click from the origin of parent element.
    /// The fluent API equivalent to [`Interactivity::on_drag`]
    ///
    /// See [`ViewContext::listener`](crate::ViewContext::listener) to get access to a view's state from this callback.
    fn on_drag<T, F, E>(
        mut self,
        value: T,
        listener: impl Fn(&T, Point<Pixels>, &mut Window, &mut AppContext) -> F + 'static,
    ) -> Self
    where
        Self: Sized,
        T: 'static,
        F: Fn(&T, Point<Pixels>, &mut Window, &mut AppContext) -> E + 'static,
        E: IntoElement,
    {
        self.interactivity().on_drag(value, listener);
        self
    }

    /// Bind the given callback on the hover start and end events of this element. Note that the boolean
    /// passed to the callback is true when the hover starts and false when it ends.
    /// The fluent API equivalent to [`Interactivity::on_hover`]
    ///
    /// See [`ViewContext::listener`](crate::ViewContext::listener) to get access to a view's state from this callback.
    fn on_hover(mut self, listener: impl 'static + Fn(&bool, &mut Window, &mut AppContext)) -> Self
    where
        Self: Sized,
    {
        self.interactivity().on_hover(listener);
        self
    }

    /// Use the given callback to construct a new tooltip view when the mouse hovers over this element.
    /// The fluent API equivalent to [`Interactivity::tooltip`]
    fn tooltip<F, E>(
        mut self,
        build_tooltip: impl 'static + Fn(&mut Window, &mut AppContext) -> F,
    ) -> Self
    where
        Self: Sized,
        F: 'static + Fn(&mut Window, &mut AppContext) -> E,
        E: IntoElement,
    {
        self.interactivity().tooltip(build_tooltip);
        self
    }

    /// Use the given callback to construct a new tooltip view when the mouse hovers over this element.
    /// The tooltip itself is also hoverable and won't disappear when the user moves the mouse into
    /// the tooltip. The fluent API equivalent to [`Interactivity::hoverable_tooltip`]
    fn hoverable_tooltip<F, E>(
        mut self,
        build_tooltip: impl 'static + Fn(&mut Window, &mut AppContext) -> F,
    ) -> Self
    where
        Self: Sized,
        F: 'static + Fn(&mut Window, &mut AppContext) -> E,
        E: IntoElement,
    {
        self.interactivity().hoverable_tooltip(build_tooltip);
        self
    }
}

/// A trait for providing focus related APIs to interactive elements
pub trait FocusableElement: InteractiveElement {
    /// Set the given styles to be applied when this element, specifically, is focused.
    fn focus(mut self, f: impl FnOnce(StyleRefinement) -> StyleRefinement) -> Self
    where
        Self: Sized,
    {
        self.interactivity().focus_style = Some(Box::new(f(StyleRefinement::default())));
        self
    }

    /// Set the given styles to be applied when this element is inside another element that is focused.
    fn in_focus(mut self, f: impl FnOnce(StyleRefinement) -> StyleRefinement) -> Self
    where
        Self: Sized,
    {
        self.interactivity().in_focus_style = Some(Box::new(f(StyleRefinement::default())));
        self
    }
}

pub(crate) type MouseDownListener =
    Box<dyn Fn(&MouseDownEvent, DispatchPhase, &Hitbox, &mut Window, &mut AppContext) + 'static>;
pub(crate) type MouseUpListener =
    Box<dyn Fn(&MouseUpEvent, DispatchPhase, &Hitbox, &mut Window, &mut AppContext) + 'static>;

pub(crate) type MouseMoveListener =
    Box<dyn Fn(&MouseMoveEvent, DispatchPhase, &Hitbox, &mut Window, &mut AppContext) + 'static>;

pub(crate) type ScrollWheelListener =
    Box<dyn Fn(&ScrollWheelEvent, DispatchPhase, &Hitbox, &mut Window, &mut AppContext) + 'static>;

pub(crate) type ClickListener = Box<dyn Fn(&ClickEvent, &mut Window, &mut AppContext) + 'static>;

pub(crate) type DragRenderer =
    Box<dyn 'static + Fn(&dyn Any, Point<Pixels>, &mut Window, &mut AppContext) -> AnyElement>;

pub(crate) type DragListener =
    Box<dyn Fn(&dyn Any, Point<Pixels>, &mut Window, &mut AppContext) -> DragRenderer>;

type DropListener = Box<dyn Fn(&dyn Any, &mut Window, &mut AppContext) + 'static>;

type CanDropPredicate = Box<dyn Fn(&dyn Any, &mut Window, &mut AppContext) -> bool + 'static>;

pub(crate) struct TooltipBuilder {
    build: Rc<
        dyn Fn(
            &mut Window,
            &mut AppContext,
        ) -> Rc<dyn Fn(&mut Window, &mut AppContext) -> AnyElement>,
    >,
    hoverable: bool,
}

pub(crate) type KeyDownListener =
    Box<dyn Fn(&KeyDownEvent, DispatchPhase, &mut Window, &mut AppContext) + 'static>;

pub(crate) type KeyUpListener =
    Box<dyn Fn(&KeyUpEvent, DispatchPhase, &mut Window, &mut AppContext) + 'static>;

pub(crate) type ModifiersChangedListener =
    Box<dyn Fn(&ModifiersChangedEvent, &mut Window, &mut AppContext) + 'static>;

pub(crate) type ActionListener =
    Box<dyn Fn(&dyn Any, DispatchPhase, &mut Window, &mut AppContext) + 'static>;

/// Construct a new [`Div`] element
#[track_caller]
pub fn div() -> Div {
    #[cfg(debug_assertions)]
    let interactivity = Interactivity {
        location: Some(*core::panic::Location::caller()),
        ..Default::default()
    };

    #[cfg(not(debug_assertions))]
    let interactivity = Interactivity::default();

    Div {
        interactivity,
        children: SmallVec::default(),
    }
}

/// A [`Div`] element, the all-in-one element for building complex UIs in GPUI
pub struct Div {
    interactivity: Interactivity,
    children: SmallVec<[AnyElement; 2]>,
}

/// A frame state for a `Div` element, which contains layout IDs for its children.
///
/// This struct is used internally by the `Div` element to manage the layout state of its children
/// during the UI update cycle. It holds a small vector of `LayoutId` values, each corresponding to
/// a child element of the `Div`. These IDs are used to query the layout engine for the computed
/// bounds of the children after the layout phase is complete.
pub struct DivFrameState {
    child_layout_ids: SmallVec<[LayoutId; 2]>,
}

impl Styled for Div {
    fn style(&mut self) -> &mut StyleRefinement {
        &mut self.interactivity.base_style
    }
}

impl InteractiveElement for Div {
    fn interactivity(&mut self) -> &mut Interactivity {
        &mut self.interactivity
    }
}

impl ParentElement for Div {
    fn extend(&mut self, elements: impl IntoIterator<Item = AnyElement>) {
        self.children.extend(elements)
    }
}

impl Element for Div {
    type RequestLayoutState = DivFrameState;
    type PrepaintState = Option<Hitbox>;

    fn id(&self) -> Option<ElementId> {
        self.interactivity.element_id.clone()
    }

    fn request_layout(
        &mut self,
        global_id: Option<&GlobalElementId>,
        window: &mut Window,
        cx: &mut AppContext,
    ) -> (LayoutId, Self::RequestLayoutState) {
        let mut child_layout_ids = SmallVec::new();
        let layout_id =
            self.interactivity
                .request_layout(global_id, window, cx, |style, window, cx| {
                    window.with_text_style(style.text_style().cloned(), |window| {
                        child_layout_ids = self
                            .children
                            .iter_mut()
                            .map(|child| child.request_layout(window, cx))
                            .collect::<SmallVec<_>>();
                        window.request_layout(style, child_layout_ids.iter().copied(), cx)
                    })
                });
        (layout_id, DivFrameState { child_layout_ids })
    }

    fn prepaint(
        &mut self,
        global_id: Option<&GlobalElementId>,
        bounds: Bounds<Pixels>,
        request_layout: &mut Self::RequestLayoutState,
        window: &mut Window,
        cx: &mut AppContext,
    ) -> Option<Hitbox> {
        let mut child_min = point(Pixels::MAX, Pixels::MAX);
        let mut child_max = Point::default();
        if let Some(handle) = self.interactivity.scroll_anchor.as_ref() {
            *handle.last_origin.borrow_mut() = bounds.origin - window.element_offset();
        }
        let content_size = if request_layout.child_layout_ids.is_empty() {
            bounds.size
        } else if let Some(scroll_handle) = self.interactivity.tracked_scroll_handle.as_ref() {
            let mut state = scroll_handle.0.borrow_mut();
            state.child_bounds = Vec::with_capacity(request_layout.child_layout_ids.len());
            state.bounds = bounds;
            let requested = state.requested_scroll_top.take();

            for (ix, child_layout_id) in request_layout.child_layout_ids.iter().enumerate() {
                let child_bounds = window.layout_bounds(*child_layout_id);
                child_min = child_min.min(&child_bounds.origin);
                child_max = child_max.max(&child_bounds.lower_right());
                state.child_bounds.push(child_bounds);

                if let Some(requested) = requested.as_ref() {
                    if requested.0 == ix {
                        *state.offset.borrow_mut() =
                            bounds.origin - (child_bounds.origin - point(px(0.), requested.1));
                    }
                }
            }
            (child_max - child_min).into()
        } else {
            for child_layout_id in &request_layout.child_layout_ids {
                let child_bounds = window.layout_bounds(*child_layout_id);
                child_min = child_min.min(&child_bounds.origin);
                child_max = child_max.max(&child_bounds.lower_right());
            }
            (child_max - child_min).into()
        };

        self.interactivity.prepaint(
            global_id,
            bounds,
            content_size,
            window,
            cx,
            |_style, scroll_offset, hitbox, window, cx| {
                window.with_element_offset(scroll_offset, |window| {
                    for child in &mut self.children {
                        child.prepaint(window, cx);
                    }
                });
                hitbox
            },
        )
    }

    fn paint(
        &mut self,
        global_id: Option<&GlobalElementId>,
        bounds: Bounds<Pixels>,
        _request_layout: &mut Self::RequestLayoutState,
        hitbox: &mut Option<Hitbox>,
        window: &mut Window,
        cx: &mut AppContext,
    ) {
        self.interactivity.paint(
            global_id,
            bounds,
            hitbox.as_ref(),
            window,
            cx,
            |_style, window, cx| {
                for child in &mut self.children {
                    child.paint(window, cx);
                }
            },
        );
    }
}

impl IntoElement for Div {
    type Element = Self;

    fn into_element(self) -> Self::Element {
        self
    }
}

/// The interactivity struct. Powers all of the general-purpose
/// interactivity in the `Div` element.
#[derive(Default)]
pub struct Interactivity {
    /// The element ID of the element. In id is required to support a stateful subset of the interactivity such as on_click.
    pub element_id: Option<ElementId>,
    /// Whether the element was clicked. This will only be present after layout.
    pub active: Option<bool>,
    /// Whether the element was hovered. This will only be present after paint if an hitbox
    /// was created for the interactive element.
    pub hovered: Option<bool>,
    pub(crate) tooltip_id: Option<TooltipId>,
    pub(crate) content_size: Size<Pixels>,
    pub(crate) key_context: Option<KeyContext>,
    pub(crate) focusable: bool,
    pub(crate) tracked_focus_handle: Option<FocusHandle>,
    pub(crate) tracked_scroll_handle: Option<ScrollHandle>,
    pub(crate) scroll_anchor: Option<ScrollAnchor>,
    pub(crate) scroll_offset: Option<Rc<RefCell<Point<Pixels>>>>,
    pub(crate) group: Option<SharedString>,
    /// The base style of the element, before any modifications are applied
    /// by focus, active, etc.
    pub base_style: Box<StyleRefinement>,
    pub(crate) focus_style: Option<Box<StyleRefinement>>,
    pub(crate) in_focus_style: Option<Box<StyleRefinement>>,
    pub(crate) hover_style: Option<Box<StyleRefinement>>,
    pub(crate) group_hover_style: Option<GroupStyle>,
    pub(crate) active_style: Option<Box<StyleRefinement>>,
    pub(crate) group_active_style: Option<GroupStyle>,
    pub(crate) drag_over_styles: Vec<(
        TypeId,
        Box<dyn Fn(&dyn Any, &mut Window, &mut AppContext) -> StyleRefinement>,
    )>,
    pub(crate) group_drag_over_styles: Vec<(TypeId, GroupStyle)>,
    pub(crate) mouse_down_listeners: Vec<MouseDownListener>,
    pub(crate) mouse_up_listeners: Vec<MouseUpListener>,
    pub(crate) mouse_move_listeners: Vec<MouseMoveListener>,
    pub(crate) scroll_wheel_listeners: Vec<ScrollWheelListener>,
    pub(crate) key_down_listeners: Vec<KeyDownListener>,
    pub(crate) key_up_listeners: Vec<KeyUpListener>,
    pub(crate) modifiers_changed_listeners: Vec<ModifiersChangedListener>,
    pub(crate) action_listeners: Vec<(TypeId, ActionListener)>,
    pub(crate) drop_listeners: Vec<(TypeId, DropListener)>,
    pub(crate) can_drop_predicate: Option<CanDropPredicate>,
    pub(crate) click_listeners: Vec<ClickListener>,
<<<<<<< HEAD
    pub(crate) drag_listener: Option<(Box<dyn Any>, DragListener)>,
    pub(crate) hover_listener: Option<Box<dyn Fn(&bool, &mut Window, &mut AppContext)>>,
=======
    pub(crate) drag_listener: Option<(Arc<dyn Any>, DragListener)>,
    pub(crate) hover_listener: Option<Box<dyn Fn(&bool, &mut WindowContext)>>,
>>>>>>> ac07b919
    pub(crate) tooltip_builder: Option<TooltipBuilder>,
    pub(crate) occlude_mouse: bool,

    #[cfg(debug_assertions)]
    pub(crate) location: Option<core::panic::Location<'static>>,

    #[cfg(any(test, feature = "test-support"))]
    pub(crate) debug_selector: Option<String>,
}

impl Interactivity {
    /// Layout this element according to this interactivity state's configured styles
    pub fn request_layout(
        &mut self,
        global_id: Option<&GlobalElementId>,
        window: &mut Window,
        cx: &mut AppContext,
        f: impl FnOnce(Style, &mut Window, &mut AppContext) -> LayoutId,
    ) -> LayoutId {
        window.with_optional_element_state::<InteractiveElementState, _>(
            global_id,
            |element_state, window| {
                let mut element_state =
                    element_state.map(|element_state| element_state.unwrap_or_default());

                if let Some(element_state) = element_state.as_ref() {
                    if cx.has_active_drag() {
                        if let Some(pending_mouse_down) = element_state.pending_mouse_down.as_ref()
                        {
                            *pending_mouse_down.borrow_mut() = None;
                        }
                        if let Some(clicked_state) = element_state.clicked_state.as_ref() {
                            *clicked_state.borrow_mut() = ElementClickedState::default();
                        }
                    }
                }

                // Ensure we store a focus handle in our element state if we're focusable.
                // If there's an explicit focus handle we're tracking, use that. Otherwise
                // create a new handle and store it in the element state, which lives for as
                // as frames contain an element with this id.
                if self.focusable && self.tracked_focus_handle.is_none() {
                    if let Some(element_state) = element_state.as_mut() {
                        self.tracked_focus_handle = Some(
                            element_state
                                .focus_handle
                                .get_or_insert_with(|| window.focus_handle())
                                .clone(),
                        );
                    }
                }

                if let Some(scroll_handle) = self.tracked_scroll_handle.as_ref() {
                    self.scroll_offset = Some(scroll_handle.0.borrow().offset.clone());
                } else if self.base_style.overflow.x == Some(Overflow::Scroll)
                    || self.base_style.overflow.y == Some(Overflow::Scroll)
                {
                    if let Some(element_state) = element_state.as_mut() {
                        self.scroll_offset = Some(
                            element_state
                                .scroll_offset
                                .get_or_insert_with(Rc::default)
                                .clone(),
                        );
                    }
                }

                let style = self.compute_style_internal(None, element_state.as_mut(), window, cx);
                let layout_id = f(style, window, cx);
                (layout_id, element_state)
            },
        )
    }

    /// Commit the bounds of this element according to this interactivity state's configured styles.
    pub fn prepaint<R>(
        &mut self,
        global_id: Option<&GlobalElementId>,
        bounds: Bounds<Pixels>,
        content_size: Size<Pixels>,
        window: &mut Window,
        cx: &mut AppContext,
        f: impl FnOnce(&Style, Point<Pixels>, Option<Hitbox>, &mut Window, &mut AppContext) -> R,
    ) -> R {
        self.content_size = content_size;
        if let Some(focus_handle) = self.tracked_focus_handle.as_ref() {
            window.set_focus_handle(focus_handle);
        }
        window.with_optional_element_state::<InteractiveElementState, _>(
            global_id,
            |element_state, window| {
                let mut element_state =
                    element_state.map(|element_state| element_state.unwrap_or_default());
                let style = self.compute_style_internal(None, element_state.as_mut(), window, cx);

                if let Some(element_state) = element_state.as_ref() {
                    if let Some(clicked_state) = element_state.clicked_state.as_ref() {
                        let clicked_state = clicked_state.borrow();
                        self.active = Some(clicked_state.element);
                    }

                    if let Some(active_tooltip) = element_state.active_tooltip.as_ref() {
                        if let Some(active_tooltip) = active_tooltip.borrow().as_ref() {
                            if let Some(tooltip) = active_tooltip.tooltip.clone() {
                                self.tooltip_id = Some(window.set_tooltip(tooltip));
                            }
                        }
                    }
                }

                window.with_text_style(style.text_style().cloned(), |window| {
                    window.with_content_mask(
                        style.overflow_mask(bounds, window.rem_size()),
                        |window| {
                            let hitbox = if self.should_insert_hitbox(&style) {
                                Some(window.insert_hitbox(bounds, self.occlude_mouse))
                            } else {
                                None
                            };

                            let scroll_offset = self.clamp_scroll_position(bounds, &style, window);
                            let result = f(&style, scroll_offset, hitbox, window, cx);
                            (result, element_state)
                        },
                    )
                })
            },
        )
    }

    fn should_insert_hitbox(&self, style: &Style) -> bool {
        self.occlude_mouse
            || style.mouse_cursor.is_some()
            || self.group.is_some()
            || self.scroll_offset.is_some()
            || self.tracked_focus_handle.is_some()
            || self.hover_style.is_some()
            || self.group_hover_style.is_some()
            || !self.mouse_up_listeners.is_empty()
            || !self.mouse_down_listeners.is_empty()
            || !self.mouse_move_listeners.is_empty()
            || !self.click_listeners.is_empty()
            || !self.scroll_wheel_listeners.is_empty()
            || self.drag_listener.is_some()
            || !self.drop_listeners.is_empty()
            || self.tooltip_builder.is_some()
    }

    fn clamp_scroll_position(
        &self,
        bounds: Bounds<Pixels>,
        style: &Style,
        window: &mut Window,
    ) -> Point<Pixels> {
        if let Some(scroll_offset) = self.scroll_offset.as_ref() {
            if let Some(scroll_handle) = &self.tracked_scroll_handle {
                scroll_handle.0.borrow_mut().overflow = style.overflow;
            }

            let rem_size = window.rem_size();
            let padding_size = size(
                style
                    .padding
                    .left
                    .to_pixels(bounds.size.width.into(), rem_size)
                    + style
                        .padding
                        .right
                        .to_pixels(bounds.size.width.into(), rem_size),
                style
                    .padding
                    .top
                    .to_pixels(bounds.size.height.into(), rem_size)
                    + style
                        .padding
                        .bottom
                        .to_pixels(bounds.size.height.into(), rem_size),
            );
            let scroll_max = (self.content_size + padding_size - bounds.size).max(&Size::default());
            // Clamp scroll offset in case scroll max is smaller now (e.g., if children
            // were removed or the bounds became larger).
            let mut scroll_offset = scroll_offset.borrow_mut();
            scroll_offset.x = scroll_offset.x.clamp(-scroll_max.width, px(0.));
            scroll_offset.y = scroll_offset.y.clamp(-scroll_max.height, px(0.));
            *scroll_offset
        } else {
            Point::default()
        }
    }

    /// Paint this element according to this interactivity state's configured styles
    /// and bind the element's mouse and keyboard events.
    ///
    /// content_size is the size of the content of the element, which may be larger than the
    /// element's bounds if the element is scrollable.
    ///
    /// the final computed style will be passed to the provided function, along
    /// with the current scroll offset
    pub fn paint(
        &mut self,
        global_id: Option<&GlobalElementId>,
        bounds: Bounds<Pixels>,
        hitbox: Option<&Hitbox>,
        window: &mut Window,
        cx: &mut AppContext,
        f: impl FnOnce(&Style, &mut Window, &mut AppContext),
    ) {
        self.hovered = hitbox.map(|hitbox| hitbox.is_hovered(window));
        window.with_optional_element_state::<InteractiveElementState, _>(
            global_id,
            |element_state, window| {
                let mut element_state =
                    element_state.map(|element_state| element_state.unwrap_or_default());

                let style = self.compute_style_internal(hitbox, element_state.as_mut(), window, cx);

                #[cfg(any(feature = "test-support", test))]
                if let Some(debug_selector) = &self.debug_selector {
                    window
                        .next_frame
                        .debug_bounds
                        .insert(debug_selector.clone(), bounds);
                }

                self.paint_hover_group_handler(window, cx);

                if style.visibility == Visibility::Hidden {
                    return ((), element_state);
                }

                window.with_element_opacity(style.opacity, |window| {
                    style.paint(
                        bounds,
                        window,
                        cx,
                        |window: &mut Window, cx: &mut AppContext| {
                            window.with_text_style(style.text_style().cloned(), |window| {
                                window.with_content_mask(
                                    style.overflow_mask(bounds, window.rem_size()),
                                    |window| {
                                        if let Some(hitbox) = hitbox {
                                            #[cfg(debug_assertions)]
                                            self.paint_debug_info(
                                                global_id, hitbox, &style, window, cx,
                                            );

                                            if !cx.has_active_drag() {
                                                if let Some(mouse_cursor) = style.mouse_cursor {
                                                    window.set_cursor_style(mouse_cursor, hitbox);
                                                }
                                            }

                                            if let Some(group) = self.group.clone() {
                                                GroupHitboxes::push(group, hitbox.id, cx);
                                            }

                                            self.paint_mouse_listeners(
                                                hitbox,
                                                element_state.as_mut(),
                                                window,
                                                cx,
                                            );
                                            self.paint_scroll_listener(hitbox, &style, window);
                                        }

                                        self.paint_keyboard_listeners(window);
                                        f(&style, window, cx);

                                        if hitbox.is_some() {
                                            if let Some(group) = self.group.as_ref() {
                                                GroupHitboxes::pop(group, cx);
                                            }
                                        }
                                    },
                                );
                            });
                        },
                    );
                });

                ((), element_state)
            },
        );
    }

    #[cfg(debug_assertions)]
    fn paint_debug_info(
        &self,
        global_id: Option<&GlobalElementId>,
        hitbox: &Hitbox,
        style: &Style,
        window: &mut Window,
        cx: &mut AppContext,
    ) {
        if global_id.is_some()
            && (style.debug || style.debug_below || cx.has_global::<crate::DebugBelow>())
            && hitbox.is_hovered(window)
        {
            const FONT_SIZE: crate::Pixels = crate::Pixels(10.);
            let element_id = format!("{:?}", global_id.unwrap());
            let str_len = element_id.len();

            let render_debug_text = |window: &mut Window, cx: &mut AppContext| {
                if let Some(text) = window
                    .text_system()
                    .shape_text(
                        element_id.into(),
                        FONT_SIZE,
                        &[window.text_style().to_run(str_len)],
                        None,
                    )
                    .ok()
                    .and_then(|mut text| text.pop())
                {
                    text.paint(hitbox.origin, FONT_SIZE, window, cx).ok();

                    let text_bounds = crate::Bounds {
                        origin: hitbox.origin,
                        size: text.size(FONT_SIZE),
                    };
                    if self.location.is_some()
                        && text_bounds.contains(&window.mouse_position())
                        && window.modifiers().secondary()
                    {
                        let secondary_held = window.modifiers().secondary();
                        window.on_key_event({
                            move |e: &crate::ModifiersChangedEvent, _phase, window, cx| {
                                if e.modifiers.secondary() != secondary_held
                                    && text_bounds.contains(&window.mouse_position())
                                {
                                    cx.refresh();
                                }
                            }
                        });

                        let was_hovered = hitbox.is_hovered(window);
                        window.on_mouse_event({
                            let hitbox = hitbox.clone();
                            move |_: &MouseMoveEvent, phase, window, cx| {
                                if phase == DispatchPhase::Capture {
                                    let hovered = hitbox.is_hovered(window);
                                    if hovered != was_hovered {
                                        cx.refresh();
                                    }
                                }
                            }
                        });

                        window.on_mouse_event({
                            let hitbox = hitbox.clone();
                            let location = self.location.unwrap();
                            move |e: &crate::MouseDownEvent, phase, window, cx| {
                                if text_bounds.contains(&e.position)
                                    && phase.capture()
                                    && hitbox.is_hovered(window)
                                {
                                    cx.stop_propagation();
                                    let Ok(dir) = std::env::current_dir() else {
                                        return;
                                    };

                                    eprintln!(
                                        "This element was created at:\n{}:{}:{}",
                                        dir.join(location.file()).to_string_lossy(),
                                        location.line(),
                                        location.column()
                                    );
                                }
                            }
                        });
                        window.paint_quad(crate::outline(
                            crate::Bounds {
                                origin: hitbox.origin
                                    + crate::point(crate::px(0.), FONT_SIZE - px(2.)),
                                size: crate::Size {
                                    width: text_bounds.size.width,
                                    height: crate::px(1.),
                                },
                            },
                            crate::red(),
                        ))
                    }
                }
            };

            window.with_text_style(
                Some(crate::TextStyleRefinement {
                    color: Some(crate::red()),
                    line_height: Some(FONT_SIZE.into()),
                    background_color: Some(crate::white()),
                    ..Default::default()
                }),
                |window| render_debug_text(window, cx),
            )
        }
    }

    fn paint_mouse_listeners(
        &mut self,
        hitbox: &Hitbox,
        element_state: Option<&mut InteractiveElementState>,
        window: &mut Window,
        cx: &mut AppContext,
    ) {
        // If this element can be focused, register a mouse down listener
        // that will automatically transfer focus when hitting the element.
        // This behavior can be suppressed by using `cx.prevent_default()`.
        if let Some(focus_handle) = self.tracked_focus_handle.clone() {
            let hitbox = hitbox.clone();
            window.on_mouse_event(move |_: &MouseDownEvent, phase, window, _cx| {
                if phase == DispatchPhase::Bubble
                    && hitbox.is_hovered(window)
                    && !window.default_prevented()
                {
                    window.focus(&focus_handle);
                    // If there is a parent that is also focusable, prevent it
                    // from transferring focus because we already did so.
                    window.prevent_default();
                }
            });
        }

        for listener in self.mouse_down_listeners.drain(..) {
            let hitbox = hitbox.clone();
            window.on_mouse_event(move |event: &MouseDownEvent, phase, window, cx| {
                listener(event, phase, &hitbox, window, cx);
            })
        }

        for listener in self.mouse_up_listeners.drain(..) {
            let hitbox = hitbox.clone();
            window.on_mouse_event(move |event: &MouseUpEvent, phase, window, cx| {
                listener(event, phase, &hitbox, window, cx);
            })
        }

        for listener in self.mouse_move_listeners.drain(..) {
            let hitbox = hitbox.clone();
            window.on_mouse_event(move |event: &MouseMoveEvent, phase, window, cx| {
                listener(event, phase, &hitbox, window, cx);
            })
        }

        for listener in self.scroll_wheel_listeners.drain(..) {
            let hitbox = hitbox.clone();
            window.on_mouse_event(move |event: &ScrollWheelEvent, phase, window, cx| {
                listener(event, phase, &hitbox, window, cx);
            })
        }

        if self.hover_style.is_some()
            || self.base_style.mouse_cursor.is_some()
            || cx.active_drag.is_some() && !self.drag_over_styles.is_empty()
        {
            let hitbox = hitbox.clone();
            let was_hovered = hitbox.is_hovered(window);
            window.on_mouse_event(move |_: &MouseMoveEvent, phase, window, cx| {
                let hovered = hitbox.is_hovered(window);
                if phase == DispatchPhase::Capture && hovered != was_hovered {
                    cx.refresh();
                }
            });
        }

        let mut drag_listener = mem::take(&mut self.drag_listener);
        let drop_listeners = mem::take(&mut self.drop_listeners);
        let click_listeners = mem::take(&mut self.click_listeners);
        let can_drop_predicate = mem::take(&mut self.can_drop_predicate);

        if !drop_listeners.is_empty() {
            let hitbox = hitbox.clone();
            window.on_mouse_event({
                move |_: &MouseUpEvent, phase, window, cx| {
                    if let Some(drag) = &cx.active_drag {
                        if phase == DispatchPhase::Bubble && hitbox.is_hovered(window) {
                            let drag_state_type = drag.value.as_ref().type_id();
                            for (drop_state_type, listener) in &drop_listeners {
                                if *drop_state_type == drag_state_type {
                                    let drag = cx
                                        .active_drag
                                        .take()
                                        .expect("checked for type drag state type above");

                                    let mut can_drop = true;
                                    if let Some(predicate) = &can_drop_predicate {
                                        can_drop = predicate(drag.value.as_ref(), window, cx);
                                    }

                                    if can_drop {
                                        listener(drag.value.as_ref(), window, cx);
                                        cx.refresh();
                                        cx.stop_propagation();
                                    }
                                }
                            }
                        }
                    }
                }
            });
        }

        if let Some(element_state) = element_state {
            if !click_listeners.is_empty() || drag_listener.is_some() {
                let pending_mouse_down = element_state
                    .pending_mouse_down
                    .get_or_insert_with(Default::default)
                    .clone();

                let clicked_state = element_state
                    .clicked_state
                    .get_or_insert_with(Default::default)
                    .clone();

                window.on_mouse_event({
                    let pending_mouse_down = pending_mouse_down.clone();
                    let hitbox = hitbox.clone();
                    move |event: &MouseDownEvent, phase, window, cx| {
                        if phase == DispatchPhase::Bubble
                            && event.button == MouseButton::Left
                            && hitbox.is_hovered(window)
                        {
                            *pending_mouse_down.borrow_mut() = Some(event.clone());
                            cx.refresh();
                        }
                    }
                });

                window.on_mouse_event({
                    let pending_mouse_down = pending_mouse_down.clone();
                    let hitbox = hitbox.clone();
                    move |event: &MouseMoveEvent, phase, window, cx| {
                        if phase == DispatchPhase::Capture {
                            return;
                        }

                        let mut pending_mouse_down = pending_mouse_down.borrow_mut();
                        if let Some(mouse_down) = pending_mouse_down.clone() {
                            if !cx.has_active_drag()
                                && (event.position - mouse_down.position).magnitude()
                                    > DRAG_THRESHOLD
                            {
                                if let Some((drag_value, drag_listener)) = drag_listener.take() {
                                    *clicked_state.borrow_mut() = ElementClickedState::default();
                                    let cursor_offset = event.position - hitbox.origin;
                                    let render_drag = (drag_listener)(
                                        drag_value.as_ref(),
                                        cursor_offset,
                                        window,
                                        cx,
                                    );
                                    cx.active_drag = Some(AnyDrag {
                                        render: Box::new(move |value, window, cx| {
                                            render_drag(value, cursor_offset, window, cx)
                                        }),
                                        value: drag_value,
                                        cursor_offset,
                                    });
                                    pending_mouse_down.take();
                                    cx.refresh();
                                    cx.stop_propagation();
                                }
                            }
                        }
                    }
                });

                window.on_mouse_event({
                    let mut captured_mouse_down = None;
                    let hitbox = hitbox.clone();
                    move |event: &MouseUpEvent, phase, window, cx| match phase {
                        // Clear the pending mouse down during the capture phase,
                        // so that it happens even if another event handler stops
                        // propagation.
                        DispatchPhase::Capture => {
                            let mut pending_mouse_down = pending_mouse_down.borrow_mut();
                            if pending_mouse_down.is_some() && hitbox.is_hovered(window) {
                                captured_mouse_down = pending_mouse_down.take();
                                cx.refresh();
                            }
                        }
                        // Fire click handlers during the bubble phase.
                        DispatchPhase::Bubble => {
                            if let Some(mouse_down) = captured_mouse_down.take() {
                                let mouse_click = ClickEvent {
                                    down: mouse_down,
                                    up: event.clone(),
                                };
                                for listener in &click_listeners {
                                    listener(&mouse_click, window, cx);
                                }
                            }
                        }
                    }
                });
            }

            if let Some(hover_listener) = self.hover_listener.take() {
                let hitbox = hitbox.clone();
                let was_hovered = element_state
                    .hover_state
                    .get_or_insert_with(Default::default)
                    .clone();
                let has_mouse_down = element_state
                    .pending_mouse_down
                    .get_or_insert_with(Default::default)
                    .clone();

                window.on_mouse_event(move |_: &MouseMoveEvent, phase, window, cx| {
                    if phase != DispatchPhase::Bubble {
                        return;
                    }
                    let is_hovered = has_mouse_down.borrow().is_none()
                        && !cx.has_active_drag()
                        && hitbox.is_hovered(window);
                    let mut was_hovered = was_hovered.borrow_mut();

                    if is_hovered != *was_hovered {
                        *was_hovered = is_hovered;
                        drop(was_hovered);

                        hover_listener(&is_hovered, window, cx);
                    }
                });
            }

            // Ensure to remove active tooltip if tooltip builder is none
            if self.tooltip_builder.is_none() {
                element_state.active_tooltip.take();
            }

            if let Some(tooltip_builder) = self.tooltip_builder.take() {
                let tooltip_is_hoverable = tooltip_builder.hoverable;
                let active_tooltip = element_state
                    .active_tooltip
                    .get_or_insert_with(Default::default)
                    .clone();
                let pending_mouse_down = element_state
                    .pending_mouse_down
                    .get_or_insert_with(Default::default)
                    .clone();

                window.on_mouse_event({
                    let active_tooltip = active_tooltip.clone();
                    let hitbox = hitbox.clone();
                    let tooltip_id = self.tooltip_id;
                    move |_: &MouseMoveEvent, phase, window, cx| {
                        let is_hovered =
                            pending_mouse_down.borrow().is_none() && hitbox.is_hovered(window);
                        let tooltip_is_hovered =
                            tooltip_id.map_or(false, |tooltip_id| tooltip_id.is_hovered(window));
                        if !is_hovered && (!tooltip_is_hoverable || !tooltip_is_hovered) {
                            if active_tooltip.borrow_mut().take().is_some() {
                                cx.refresh();
                            }

                            return;
                        }

                        if phase != DispatchPhase::Bubble {
                            return;
                        }

                        if active_tooltip.borrow().is_none() {
                            let task = cx.spawn({
                                let active_tooltip = active_tooltip.clone();
                                let build_tooltip = tooltip_builder.build.clone();
                                let window_handle = window.handle();
                                move |mut cx| async move {
                                    cx.background_executor().timer(TOOLTIP_DELAY).await;
                                    window_handle
                                        .update(&mut cx, |window, cx| {
                                            active_tooltip.borrow_mut().replace(ActiveTooltip {
                                                tooltip: Some(AnyTooltip {
                                                    render: build_tooltip(window, cx),
                                                    mouse_position: window.mouse_position(),
                                                }),
                                                _task: None,
                                            });
                                            cx.refresh();
                                        })
                                        .ok();
                                }
                            });
                            active_tooltip.borrow_mut().replace(ActiveTooltip {
                                tooltip: None,
                                _task: Some(task),
                            });
                        }
                    }
                });

                window.on_mouse_event({
                    let active_tooltip = active_tooltip.clone();
                    let tooltip_id = self.tooltip_id;
                    move |_: &MouseDownEvent, _, window, cx| {
                        let tooltip_is_hovered =
                            tooltip_id.map_or(false, |tooltip_id| tooltip_id.is_hovered(window));

                        if (!tooltip_is_hoverable || !tooltip_is_hovered)
                            && active_tooltip.borrow_mut().take().is_some()
                        {
                            cx.refresh();
                        }
                    }
                });

                window.on_mouse_event({
                    let active_tooltip = active_tooltip.clone();
                    let tooltip_id = self.tooltip_id;
                    move |_: &ScrollWheelEvent, _, window, cx| {
                        let tooltip_is_hovered =
                            tooltip_id.map_or(false, |tooltip_id| tooltip_id.is_hovered(window));
                        if (!tooltip_is_hoverable || !tooltip_is_hovered)
                            && active_tooltip.borrow_mut().take().is_some()
                        {
                            cx.refresh();
                        }
                    }
                })
            }

            let active_state = element_state
                .clicked_state
                .get_or_insert_with(Default::default)
                .clone();
            if active_state.borrow().is_clicked() {
                window.on_mouse_event(move |_: &MouseUpEvent, phase, _window, cx| {
                    if phase == DispatchPhase::Capture {
                        *active_state.borrow_mut() = ElementClickedState::default();
                        cx.refresh();
                    }
                });
            } else {
                let active_group_hitbox = self
                    .group_active_style
                    .as_ref()
                    .and_then(|group_active| GroupHitboxes::get(&group_active.group, cx));
                let hitbox = hitbox.clone();
                window.on_mouse_event(move |_: &MouseDownEvent, phase, window, cx| {
                    if phase == DispatchPhase::Bubble && !window.default_prevented() {
                        let group_hovered = active_group_hitbox
                            .map_or(false, |group_hitbox_id| group_hitbox_id.is_hovered(window));
                        let element_hovered = hitbox.is_hovered(window);
                        if group_hovered || element_hovered {
                            *active_state.borrow_mut() = ElementClickedState {
                                group: group_hovered,
                                element: element_hovered,
                            };
                            cx.refresh();
                        }
                    }
                });
            }
        }
    }

    fn paint_keyboard_listeners(&mut self, window: &mut Window) {
        let key_down_listeners = mem::take(&mut self.key_down_listeners);
        let key_up_listeners = mem::take(&mut self.key_up_listeners);
        let modifiers_changed_listeners = mem::take(&mut self.modifiers_changed_listeners);
        let action_listeners = mem::take(&mut self.action_listeners);
        if let Some(context) = self.key_context.clone() {
            window.set_key_context(context);
        }

        for listener in key_down_listeners {
            window.on_key_event(move |event: &KeyDownEvent, phase, window, cx| {
                listener(event, phase, window, cx);
            })
        }

        for listener in key_up_listeners {
            window.on_key_event(move |event: &KeyUpEvent, phase, window, cx| {
                listener(event, phase, window, cx);
            })
        }

        for listener in modifiers_changed_listeners {
            window.on_modifiers_changed(move |event: &ModifiersChangedEvent, window, cx| {
                listener(event, window, cx);
            })
        }

        for (action_type, listener) in action_listeners {
            window.on_action(action_type, listener)
        }
    }

    fn paint_hover_group_handler(&self, window: &mut Window, cx: &mut AppContext) {
        let group_hitbox = self
            .group_hover_style
            .as_ref()
            .and_then(|group_hover| GroupHitboxes::get(&group_hover.group, cx));

        if let Some(group_hitbox) = group_hitbox {
            let was_hovered = group_hitbox.is_hovered(window);
            window.on_mouse_event(move |_: &MouseMoveEvent, phase, window, cx| {
                let hovered = group_hitbox.is_hovered(window);
                if phase == DispatchPhase::Capture && hovered != was_hovered {
                    cx.refresh();
                }
            });
        }
    }

    fn paint_scroll_listener(&self, hitbox: &Hitbox, style: &Style, window: &mut Window) {
        if let Some(scroll_offset) = self.scroll_offset.clone() {
            let overflow = style.overflow;
            let allow_concurrent_scroll = style.allow_concurrent_scroll;
            let line_height = window.line_height();
            let hitbox = hitbox.clone();
            window.on_mouse_event(move |event: &ScrollWheelEvent, phase, window, cx| {
                if phase == DispatchPhase::Bubble && hitbox.is_hovered(window) {
                    let mut scroll_offset = scroll_offset.borrow_mut();
                    let old_scroll_offset = *scroll_offset;
                    let delta = event.delta.pixel_delta(line_height);

                    let mut delta_x = Pixels::ZERO;
                    if overflow.x == Overflow::Scroll {
                        if !delta.x.is_zero() {
                            delta_x = delta.x;
                        } else if overflow.y != Overflow::Scroll {
                            delta_x = delta.y;
                        }
                    }
                    let mut delta_y = Pixels::ZERO;
                    if overflow.y == Overflow::Scroll {
                        if !delta.y.is_zero() {
                            delta_y = delta.y;
                        } else if overflow.x != Overflow::Scroll {
                            delta_y = delta.x;
                        }
                    }
                    if !allow_concurrent_scroll && !delta_x.is_zero() && !delta_y.is_zero() {
                        if delta_x.abs() > delta_y.abs() {
                            delta_y = Pixels::ZERO;
                        } else {
                            delta_x = Pixels::ZERO;
                        }
                    }
                    scroll_offset.y += delta_y;
                    scroll_offset.x += delta_x;
                    cx.stop_propagation();
                    if *scroll_offset != old_scroll_offset {
                        cx.refresh();
                    }
                }
            });
        }
    }

    /// Compute the visual style for this element, based on the current bounds and the element's state.
    pub fn compute_style(
        &self,
        global_id: Option<&GlobalElementId>,
        hitbox: Option<&Hitbox>,
        window: &mut Window,
        cx: &mut AppContext,
    ) -> Style {
        window.with_optional_element_state(global_id, |element_state, window| {
            let mut element_state =
                element_state.map(|element_state| element_state.unwrap_or_default());
            let style = self.compute_style_internal(hitbox, element_state.as_mut(), window, cx);
            (style, element_state)
        })
    }

    /// Called from internal methods that have already called with_element_state.
    fn compute_style_internal(
        &self,
        hitbox: Option<&Hitbox>,
        element_state: Option<&mut InteractiveElementState>,
        window: &mut Window,
        cx: &mut AppContext,
    ) -> Style {
        let mut style = Style::default();
        style.refine(&self.base_style);

        if let Some(focus_handle) = self.tracked_focus_handle.as_ref() {
            if let Some(in_focus_style) = self.in_focus_style.as_ref() {
                if focus_handle.within_focused(window) {
                    style.refine(in_focus_style);
                }
            }

            if let Some(focus_style) = self.focus_style.as_ref() {
                if focus_handle.is_focused(window) {
                    style.refine(focus_style);
                }
            }
        }

        if let Some(hitbox) = hitbox {
            if !cx.has_active_drag() {
                if let Some(group_hover) = self.group_hover_style.as_ref() {
                    if let Some(group_hitbox_id) = GroupHitboxes::get(&group_hover.group, cx) {
                        if group_hitbox_id.is_hovered(window) {
                            style.refine(&group_hover.style);
                        }
                    }
                }

                if let Some(hover_style) = self.hover_style.as_ref() {
                    if hitbox.is_hovered(window) {
                        style.refine(hover_style);
                    }
                }
            }

            if let Some(drag) = cx.active_drag.take() {
                let mut can_drop = true;
                if let Some(can_drop_predicate) = &self.can_drop_predicate {
                    can_drop = can_drop_predicate(drag.value.as_ref(), window, cx);
                }

                if can_drop {
                    for (state_type, group_drag_style) in &self.group_drag_over_styles {
                        if let Some(group_hitbox_id) =
                            GroupHitboxes::get(&group_drag_style.group, cx)
                        {
                            if *state_type == drag.value.as_ref().type_id()
                                && group_hitbox_id.is_hovered(window)
                            {
                                style.refine(&group_drag_style.style);
                            }
                        }
                    }

                    for (state_type, build_drag_over_style) in &self.drag_over_styles {
                        if *state_type == drag.value.as_ref().type_id() && hitbox.is_hovered(window)
                        {
                            style.refine(&build_drag_over_style(drag.value.as_ref(), window, cx));
                        }
                    }
                }

                cx.active_drag = Some(drag);
            }
        }

        if let Some(element_state) = element_state {
            let clicked_state = element_state
                .clicked_state
                .get_or_insert_with(Default::default)
                .borrow();
            if clicked_state.group {
                if let Some(group) = self.group_active_style.as_ref() {
                    style.refine(&group.style)
                }
            }

            if let Some(active_style) = self.active_style.as_ref() {
                if clicked_state.element {
                    style.refine(active_style)
                }
            }
        }

        style
    }
}

/// The per-frame state of an interactive element. Used for tracking stateful interactions like clicks
/// and scroll offsets.
#[derive(Default)]
pub struct InteractiveElementState {
    pub(crate) focus_handle: Option<FocusHandle>,
    pub(crate) clicked_state: Option<Rc<RefCell<ElementClickedState>>>,
    pub(crate) hover_state: Option<Rc<RefCell<bool>>>,
    pub(crate) pending_mouse_down: Option<Rc<RefCell<Option<MouseDownEvent>>>>,
    pub(crate) scroll_offset: Option<Rc<RefCell<Point<Pixels>>>>,
    pub(crate) active_tooltip: Option<Rc<RefCell<Option<ActiveTooltip>>>>,
}

/// The current active tooltip
pub struct ActiveTooltip {
    pub(crate) tooltip: Option<AnyTooltip>,
    pub(crate) _task: Option<Task<()>>,
}

/// Whether or not the element or a group that contains it is clicked by the mouse.
#[derive(Copy, Clone, Default, Eq, PartialEq)]
pub struct ElementClickedState {
    /// True if this element's group has been clicked, false otherwise
    pub group: bool,

    /// True if this element has been clicked, false otherwise
    pub element: bool,
}

impl ElementClickedState {
    fn is_clicked(&self) -> bool {
        self.group || self.element
    }
}

#[derive(Default)]
pub(crate) struct GroupHitboxes(HashMap<SharedString, SmallVec<[HitboxId; 1]>>);

impl Global for GroupHitboxes {}

impl GroupHitboxes {
    pub fn get(name: &SharedString, cx: &mut AppContext) -> Option<HitboxId> {
        cx.default_global::<Self>()
            .0
            .get(name)
            .and_then(|bounds_stack| bounds_stack.last())
            .cloned()
    }

    pub fn push(name: SharedString, hitbox_id: HitboxId, cx: &mut AppContext) {
        cx.default_global::<Self>()
            .0
            .entry(name)
            .or_default()
            .push(hitbox_id);
    }

    pub fn pop(name: &SharedString, cx: &mut AppContext) {
        cx.default_global::<Self>().0.get_mut(name).unwrap().pop();
    }
}

/// A wrapper around an element that can be focused.
pub struct Focusable<E> {
    /// The element that is focusable
    pub element: E,
}

impl<E: InteractiveElement> FocusableElement for Focusable<E> {}

impl<E> InteractiveElement for Focusable<E>
where
    E: InteractiveElement,
{
    fn interactivity(&mut self) -> &mut Interactivity {
        self.element.interactivity()
    }
}

impl<E: StatefulInteractiveElement> StatefulInteractiveElement for Focusable<E> {}

impl<E> Styled for Focusable<E>
where
    E: Styled,
{
    fn style(&mut self) -> &mut StyleRefinement {
        self.element.style()
    }
}

impl<E> Element for Focusable<E>
where
    E: Element,
{
    type RequestLayoutState = E::RequestLayoutState;
    type PrepaintState = E::PrepaintState;

    fn id(&self) -> Option<ElementId> {
        self.element.id()
    }

    fn request_layout(
        &mut self,
        id: Option<&GlobalElementId>,
        window: &mut Window,
        cx: &mut AppContext,
    ) -> (LayoutId, Self::RequestLayoutState) {
        self.element.request_layout(id, window, cx)
    }

    fn prepaint(
        &mut self,
        id: Option<&GlobalElementId>,
        bounds: Bounds<Pixels>,
        state: &mut Self::RequestLayoutState,
        window: &mut Window,
        cx: &mut AppContext,
    ) -> E::PrepaintState {
        self.element.prepaint(id, bounds, state, window, cx)
    }

    fn paint(
        &mut self,
        id: Option<&GlobalElementId>,
        bounds: Bounds<Pixels>,
        request_layout: &mut Self::RequestLayoutState,
        prepaint: &mut Self::PrepaintState,
        window: &mut Window,
        cx: &mut AppContext,
    ) {
        self.element
            .paint(id, bounds, request_layout, prepaint, window, cx)
    }
}

impl<E> IntoElement for Focusable<E>
where
    E: IntoElement,
{
    type Element = E::Element;

    fn into_element(self) -> Self::Element {
        self.element.into_element()
    }
}

impl<E> ParentElement for Focusable<E>
where
    E: ParentElement,
{
    fn extend(&mut self, elements: impl IntoIterator<Item = AnyElement>) {
        self.element.extend(elements)
    }
}

/// A wrapper around an element that can store state, produced after assigning an ElementId.
pub struct Stateful<E> {
    pub(crate) element: E,
}

impl<E> Styled for Stateful<E>
where
    E: Styled,
{
    fn style(&mut self) -> &mut StyleRefinement {
        self.element.style()
    }
}

impl<E> StatefulInteractiveElement for Stateful<E>
where
    E: Element,
    Self: InteractiveElement,
{
}

impl<E> InteractiveElement for Stateful<E>
where
    E: InteractiveElement,
{
    fn interactivity(&mut self) -> &mut Interactivity {
        self.element.interactivity()
    }
}

impl<E: FocusableElement> FocusableElement for Stateful<E> {}

impl<E> Element for Stateful<E>
where
    E: Element,
{
    type RequestLayoutState = E::RequestLayoutState;
    type PrepaintState = E::PrepaintState;

    fn id(&self) -> Option<ElementId> {
        self.element.id()
    }

    fn request_layout(
        &mut self,
        id: Option<&GlobalElementId>,
        window: &mut Window,
        cx: &mut AppContext,
    ) -> (LayoutId, Self::RequestLayoutState) {
        self.element.request_layout(id, window, cx)
    }

    fn prepaint(
        &mut self,
        id: Option<&GlobalElementId>,
        bounds: Bounds<Pixels>,
        state: &mut Self::RequestLayoutState,
        window: &mut Window,
        cx: &mut AppContext,
    ) -> E::PrepaintState {
        self.element.prepaint(id, bounds, state, window, cx)
    }

    fn paint(
        &mut self,
        id: Option<&GlobalElementId>,
        bounds: Bounds<Pixels>,
        request_layout: &mut Self::RequestLayoutState,
        prepaint: &mut Self::PrepaintState,
        window: &mut Window,
        cx: &mut AppContext,
    ) {
        self.element
            .paint(id, bounds, request_layout, prepaint, window, cx);
    }
}

impl<E> IntoElement for Stateful<E>
where
    E: Element,
{
    type Element = Self;

    fn into_element(self) -> Self::Element {
        self
    }
}

impl<E> ParentElement for Stateful<E>
where
    E: ParentElement,
{
    fn extend(&mut self, elements: impl IntoIterator<Item = AnyElement>) {
        self.element.extend(elements)
    }
}

/// Represents an element that can be scrolled *to* in its parent element.
///
/// Contrary to [ScrollHandle::scroll_to_item], an anchored element does not have to be an immediate child of the parent.
#[derive(Clone)]
pub struct ScrollAnchor {
    handle: ScrollHandle,
    last_origin: Rc<RefCell<Point<Pixels>>>,
}

impl ScrollAnchor {
    /// Creates a [ScrollAnchor] associated with a given [ScrollHandle].
    pub fn for_handle(handle: ScrollHandle) -> Self {
        Self {
            handle,
            last_origin: Default::default(),
        }
    }
    /// Request scroll to this item on the next frame.
    pub fn scroll_to(&self, window: &mut Window) {
        let this = self.clone();

        window.on_next_frame(move |_, _| {
            let viewport_bounds = this.handle.bounds();
            let self_bounds = *this.last_origin.borrow();
            this.handle.set_offset(viewport_bounds.origin - self_bounds);
        });
    }
}
#[derive(Default, Debug)]
struct ScrollHandleState {
    offset: Rc<RefCell<Point<Pixels>>>,
    bounds: Bounds<Pixels>,
    child_bounds: Vec<Bounds<Pixels>>,
    requested_scroll_top: Option<(usize, Pixels)>,
    overflow: Point<Overflow>,
}

/// A handle to the scrollable aspects of an element.
/// Used for accessing scroll state, like the current scroll offset,
/// and for mutating the scroll state, like scrolling to a specific child.
#[derive(Clone, Debug)]
pub struct ScrollHandle(Rc<RefCell<ScrollHandleState>>);

impl Default for ScrollHandle {
    fn default() -> Self {
        Self::new()
    }
}

impl ScrollHandle {
    /// Construct a new scroll handle.
    pub fn new() -> Self {
        Self(Rc::default())
    }

    /// Get the current scroll offset.
    pub fn offset(&self) -> Point<Pixels> {
        *self.0.borrow().offset.borrow()
    }

    /// Get the top child that's scrolled into view.
    pub fn top_item(&self) -> usize {
        let state = self.0.borrow();
        let top = state.bounds.top() - state.offset.borrow().y;

        match state.child_bounds.binary_search_by(|bounds| {
            if top < bounds.top() {
                Ordering::Greater
            } else if top > bounds.bottom() {
                Ordering::Less
            } else {
                Ordering::Equal
            }
        }) {
            Ok(ix) => ix,
            Err(ix) => ix.min(state.child_bounds.len().saturating_sub(1)),
        }
    }

    /// Return the bounds into which this child is painted
    pub fn bounds(&self) -> Bounds<Pixels> {
        self.0.borrow().bounds
    }

    /// Set the bounds into which this child is painted
    pub(super) fn set_bounds(&self, bounds: Bounds<Pixels>) {
        self.0.borrow_mut().bounds = bounds;
    }

    /// Get the bounds for a specific child.
    pub fn bounds_for_item(&self, ix: usize) -> Option<Bounds<Pixels>> {
        self.0.borrow().child_bounds.get(ix).cloned()
    }

    /// scroll_to_item scrolls the minimal amount to ensure that the child is
    /// fully visible
    pub fn scroll_to_item(&self, ix: usize) {
        let state = self.0.borrow();

        let Some(bounds) = state.child_bounds.get(ix) else {
            return;
        };

        let mut scroll_offset = state.offset.borrow_mut();

        if state.overflow.y == Overflow::Scroll {
            if bounds.top() + scroll_offset.y < state.bounds.top() {
                scroll_offset.y = state.bounds.top() - bounds.top();
            } else if bounds.bottom() + scroll_offset.y > state.bounds.bottom() {
                scroll_offset.y = state.bounds.bottom() - bounds.bottom();
            }
        }

        if state.overflow.x == Overflow::Scroll {
            if bounds.left() + scroll_offset.x < state.bounds.left() {
                scroll_offset.x = state.bounds.left() - bounds.left();
            } else if bounds.right() + scroll_offset.x > state.bounds.right() {
                scroll_offset.x = state.bounds.right() - bounds.right();
            }
        }
    }

    /// Set the offset explicitly. The offset is the distance from the top left of the
    /// parent container to the top left of the first child.
    /// As you scroll further down the offset becomes more negative.
    pub fn set_offset(&self, mut position: Point<Pixels>) {
        let state = self.0.borrow();
        *state.offset.borrow_mut() = position;
    }

    /// Get the logical scroll top, based on a child index and a pixel offset.
    pub fn logical_scroll_top(&self) -> (usize, Pixels) {
        let ix = self.top_item();
        let state = self.0.borrow();

        if let Some(child_bounds) = state.child_bounds.get(ix) {
            (
                ix,
                child_bounds.top() + state.offset.borrow().y - state.bounds.top(),
            )
        } else {
            (ix, px(0.))
        }
    }

    /// Set the logical scroll top, based on a child index and a pixel offset.
    pub fn set_logical_scroll_top(&self, ix: usize, px: Pixels) {
        self.0.borrow_mut().requested_scroll_top = Some((ix, px));
    }

    /// Get the count of children for scrollable item.
    pub fn children_count(&self) -> usize {
        self.0.borrow().child_bounds.len()
    }
}<|MERGE_RESOLUTION|>--- conflicted
+++ resolved
@@ -16,12 +16,12 @@
 //! constructed by combining these two systems into an all-in-one element.
 
 use crate::{
-    point, px, size, Action, AnyDrag, AnyElement, AnyTooltip, AppContext, Bounds, ClickEvent,
-    DispatchPhase, Element, ElementId, FocusHandle, Global, GlobalElementId, Hitbox, HitboxId,
-    IntoElement, IsZero, KeyContext, KeyDownEvent, KeyUpEvent, LayoutId, ModifiersChangedEvent,
-    MouseButton, MouseDownEvent, MouseMoveEvent, MouseUpEvent, ParentElement, Pixels, Point,
-    ScrollWheelEvent, SharedString, Size, Style, StyleRefinement, Styled, Task, TooltipId,
-    Visibility, Window,
+    point, px, size, Action, AnyDrag, AnyElement, AnyTooltip, AnyView, AppContext, Bounds,
+    ClickEvent, DispatchPhase, Element, ElementId, FocusHandle, Global, GlobalElementId, Hitbox,
+    HitboxId, IntoElement, IsZero, KeyContext, KeyDownEvent, KeyUpEvent, LayoutId,
+    ModifiersChangedEvent, MouseButton, MouseDownEvent, MouseMoveEvent, MouseUpEvent,
+    ParentElement, Pixels, Point, ScrollWheelEvent, SharedString, Size, Style, StyleRefinement,
+    Styled, Task, TooltipId, Visibility, Window,
 };
 use collections::HashMap;
 use refineable::Refineable;
@@ -252,25 +252,7 @@
         T: 'static,
     {
         self.mouse_move_listeners
-<<<<<<< HEAD
             .push(Box::new(move |event, phase, hitbox, window, cx| {
-                if phase == DispatchPhase::Capture
-                    && cx
-                        .active_drag
-                        .as_ref()
-                        .is_some_and(|drag| drag.value.as_ref().type_id() == TypeId::of::<T>())
-                {
-                    (listener)(
-                        &DragMoveEvent {
-                            event: event.clone(),
-                            bounds: hitbox.bounds,
-                            drag: PhantomData,
-                        },
-                        window,
-                        cx,
-                    );
-=======
-            .push(Box::new(move |event, phase, hitbox, cx| {
                 if phase == DispatchPhase::Capture {
                     if let Some(drag) = &cx.active_drag {
                         if drag.value.as_ref().type_id() == TypeId::of::<T>() {
@@ -281,11 +263,11 @@
                                     drag: PhantomData,
                                     dragged_item: Arc::clone(&drag.value),
                                 },
+                                window,
                                 cx,
                             );
                         }
                     }
->>>>>>> ac07b919
                 }
             }));
     }
@@ -495,33 +477,22 @@
     /// The imperative API equivalent to [`StatefulInteractiveElement::on_drag`]
     ///
     /// See [`ViewContext::listener`](crate::ViewContext::listener) to get access to a view's state from this callback.
-    pub fn on_drag<T, F, E>(
+    pub fn on_drag<T>(
         &mut self,
         value: T,
-        listener: impl 'static + Fn(&T, Point<Pixels>, &mut Window, &mut AppContext) -> F,
+        constructor: impl 'static + Fn(&T, Point<Pixels>, &mut Window, &mut AppContext) -> AnyView,
     ) where
         Self: Sized,
         T: 'static,
-        F: 'static + Fn(&T, Point<Pixels>, &mut Window, &mut AppContext) -> E,
-        E: IntoElement,
     {
         debug_assert!(
             self.drag_listener.is_none(),
             "calling on_drag more than once on the same element is not supported"
         );
         self.drag_listener = Some((
-<<<<<<< HEAD
-            Box::new(value),
+            Arc::new(value),
             Box::new(move |value, offset, window, cx| {
-                let renderer = listener(value.downcast_ref().unwrap(), offset, window, cx);
-                Box::new(move |value, offset, window, cx| {
-                    renderer(value.downcast_ref().unwrap(), offset, window, cx).into_any_element()
-                })
-=======
-            Arc::new(value),
-            Box::new(move |value, offset, cx| {
-                constructor(value.downcast_ref().unwrap(), offset, cx).into()
->>>>>>> ac07b919
+                constructor(value.downcast_ref().unwrap(), offset, window, cx).into()
             }),
         ));
     }
@@ -1063,16 +1034,14 @@
     /// The fluent API equivalent to [`Interactivity::on_drag`]
     ///
     /// See [`ViewContext::listener`](crate::ViewContext::listener) to get access to a view's state from this callback.
-    fn on_drag<T, F, E>(
+    fn on_drag<T>(
         mut self,
         value: T,
-        listener: impl Fn(&T, Point<Pixels>, &mut Window, &mut AppContext) -> F + 'static,
+        listener: impl 'static + Fn(&T, Point<Pixels>, &mut Window, &mut AppContext) -> AnyView,
     ) -> Self
     where
         Self: Sized,
         T: 'static,
-        F: Fn(&T, Point<Pixels>, &mut Window, &mut AppContext) -> E + 'static,
-        E: IntoElement,
     {
         self.interactivity().on_drag(value, listener);
         self
@@ -1157,11 +1126,8 @@
 
 pub(crate) type ClickListener = Box<dyn Fn(&ClickEvent, &mut Window, &mut AppContext) + 'static>;
 
-pub(crate) type DragRenderer =
-    Box<dyn 'static + Fn(&dyn Any, Point<Pixels>, &mut Window, &mut AppContext) -> AnyElement>;
-
 pub(crate) type DragListener =
-    Box<dyn Fn(&dyn Any, Point<Pixels>, &mut Window, &mut AppContext) -> DragRenderer>;
+    Box<dyn Fn(&dyn Any, Point<Pixels>, &mut Window, &mut AppContext) -> AnyView>;
 
 type DropListener = Box<dyn Fn(&dyn Any, &mut Window, &mut AppContext) + 'static>;
 
@@ -1409,13 +1375,8 @@
     pub(crate) drop_listeners: Vec<(TypeId, DropListener)>,
     pub(crate) can_drop_predicate: Option<CanDropPredicate>,
     pub(crate) click_listeners: Vec<ClickListener>,
-<<<<<<< HEAD
-    pub(crate) drag_listener: Option<(Box<dyn Any>, DragListener)>,
+    pub(crate) drag_listener: Option<(Arc<dyn Any>, DragListener)>,
     pub(crate) hover_listener: Option<Box<dyn Fn(&bool, &mut Window, &mut AppContext)>>,
-=======
-    pub(crate) drag_listener: Option<(Arc<dyn Any>, DragListener)>,
-    pub(crate) hover_listener: Option<Box<dyn Fn(&bool, &mut WindowContext)>>,
->>>>>>> ac07b919
     pub(crate) tooltip_builder: Option<TooltipBuilder>,
     pub(crate) occlude_mouse: bool,
 
@@ -1960,16 +1921,14 @@
                                 if let Some((drag_value, drag_listener)) = drag_listener.take() {
                                     *clicked_state.borrow_mut() = ElementClickedState::default();
                                     let cursor_offset = event.position - hitbox.origin;
-                                    let render_drag = (drag_listener)(
+                                    let view = (drag_listener)(
                                         drag_value.as_ref(),
                                         cursor_offset,
                                         window,
                                         cx,
                                     );
                                     cx.active_drag = Some(AnyDrag {
-                                        render: Box::new(move |value, window, cx| {
-                                            render_drag(value, cursor_offset, window, cx)
-                                        }),
+                                        view,
                                         value: drag_value,
                                         cursor_offset,
                                     });
