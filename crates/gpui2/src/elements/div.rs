use crate::{
    point, px, Action, AnyDrag, AnyElement, AnyTooltip, AnyView, AppContext, BorrowAppContext,
    BorrowWindow, Bounds, ClickEvent, DispatchPhase, Element, ElementId, FocusHandle, IntoElement,
    KeyContext, KeyDownEvent, KeyUpEvent, LayoutId, MouseButton, MouseDownEvent, MouseMoveEvent,
    MouseUpEvent, ParentElement, Pixels, Point, Render, ScrollWheelEvent, SharedString, Size,
    StackingOrder, Style, StyleRefinement, Styled, Task, View, Visibility, WindowContext,
};

use collections::HashMap;
use refineable::Refineable;
use smallvec::SmallVec;
use std::{
    any::{Any, TypeId},
    cell::RefCell,
    cmp::Ordering,
    fmt::Debug,
    marker::PhantomData,
    mem,
    rc::Rc,
    time::Duration,
};
use taffy::style::Overflow;
use util::ResultExt;

const DRAG_THRESHOLD: f64 = 2.;
const TOOLTIP_DELAY: Duration = Duration::from_millis(500);

pub struct GroupStyle {
    pub group: SharedString,
    pub style: Box<StyleRefinement>,
}

pub struct DragMoveEvent<T> {
    pub event: MouseMoveEvent,
    pub bounds: Bounds<Pixels>,
    drag: PhantomData<T>,
}

impl<T: 'static> DragMoveEvent<T> {
    pub fn drag<'b>(&self, cx: &'b AppContext) -> &'b T {
        cx.active_drag
            .as_ref()
            .and_then(|drag| drag.value.downcast_ref::<T>())
            .expect("DragMoveEvent is only valid when the stored active drag is of the same type.")
    }
}

impl Interactivity {
    pub fn on_mouse_down(
        &mut self,
        button: MouseButton,
        listener: impl Fn(&MouseDownEvent, &mut WindowContext) + 'static,
    ) {
        self.mouse_down_listeners
            .push(Box::new(move |event, bounds, phase, cx| {
                if phase == DispatchPhase::Bubble
                    && event.button == button
                    && bounds.visibly_contains(&event.position, cx)
                {
                    (listener)(event, cx)
                }
            }));
    }

    pub fn on_any_mouse_down(
        &mut self,
        listener: impl Fn(&MouseDownEvent, &mut WindowContext) + 'static,
    ) {
        self.mouse_down_listeners
            .push(Box::new(move |event, bounds, phase, cx| {
                if phase == DispatchPhase::Bubble && bounds.visibly_contains(&event.position, cx) {
                    (listener)(event, cx)
                }
            }));
    }

    pub fn on_mouse_up(
        &mut self,
        button: MouseButton,
        listener: impl Fn(&MouseUpEvent, &mut WindowContext) + 'static,
    ) {
        self.mouse_up_listeners
            .push(Box::new(move |event, bounds, phase, cx| {
                if phase == DispatchPhase::Bubble
                    && event.button == button
                    && bounds.visibly_contains(&event.position, cx)
                {
                    (listener)(event, cx)
                }
            }));
    }

    pub fn on_any_mouse_up(
        &mut self,
        listener: impl Fn(&MouseUpEvent, &mut WindowContext) + 'static,
    ) {
        self.mouse_up_listeners
            .push(Box::new(move |event, bounds, phase, cx| {
                if phase == DispatchPhase::Bubble && bounds.visibly_contains(&event.position, cx) {
                    (listener)(event, cx)
                }
            }));
    }

    pub fn on_mouse_down_out(
        &mut self,
        listener: impl Fn(&MouseDownEvent, &mut WindowContext) + 'static,
    ) {
        self.mouse_down_listeners
            .push(Box::new(move |event, bounds, phase, cx| {
                if phase == DispatchPhase::Capture && !bounds.visibly_contains(&event.position, cx)
                {
                    (listener)(event, cx)
                }
            }));
    }

    pub fn on_mouse_up_out(
        &mut self,
        button: MouseButton,
        listener: impl Fn(&MouseUpEvent, &mut WindowContext) + 'static,
    ) {
        self.mouse_up_listeners
            .push(Box::new(move |event, bounds, phase, cx| {
                if phase == DispatchPhase::Capture
                    && event.button == button
                    && !bounds.visibly_contains(&event.position, cx)
                {
                    (listener)(event, cx);
                }
            }));
    }

    pub fn on_mouse_move(
        &mut self,
        listener: impl Fn(&MouseMoveEvent, &mut WindowContext) + 'static,
    ) {
        self.mouse_move_listeners
            .push(Box::new(move |event, bounds, phase, cx| {
                if phase == DispatchPhase::Bubble && bounds.visibly_contains(&event.position, cx) {
                    (listener)(event, cx);
                }
            }));
    }

    pub fn on_drag_move<T>(
        &mut self,
        listener: impl Fn(&DragMoveEvent<T>, &mut WindowContext) + 'static,
    ) where
        T: 'static,
    {
        self.mouse_move_listeners
            .push(Box::new(move |event, bounds, phase, cx| {
                if phase == DispatchPhase::Capture {
                    if cx
                        .active_drag
                        .as_ref()
                        .is_some_and(|drag| drag.value.as_ref().type_id() == TypeId::of::<T>())
                    {
                        (listener)(
                            &DragMoveEvent {
                                event: event.clone(),
                                bounds: bounds.bounds,
                                drag: PhantomData,
                            },
                            cx,
                        );
                    }
                }
            }));
    }

    pub fn on_scroll_wheel(
        &mut self,
        listener: impl Fn(&ScrollWheelEvent, &mut WindowContext) + 'static,
    ) {
        self.scroll_wheel_listeners
            .push(Box::new(move |event, bounds, phase, cx| {
                if phase == DispatchPhase::Bubble && bounds.visibly_contains(&event.position, cx) {
                    (listener)(event, cx);
                }
            }));
    }

    pub fn capture_action<A: Action>(
        &mut self,
        listener: impl Fn(&A, &mut WindowContext) + 'static,
    ) {
        self.action_listeners.push((
            TypeId::of::<A>(),
            Box::new(move |action, phase, cx| {
                let action = action.downcast_ref().unwrap();
                if phase == DispatchPhase::Capture {
                    (listener)(action, cx)
                }
            }),
        ));
    }

    pub fn on_action<A: Action>(&mut self, listener: impl Fn(&A, &mut WindowContext) + 'static) {
        self.action_listeners.push((
            TypeId::of::<A>(),
            Box::new(move |action, phase, cx| {
                let action = action.downcast_ref().unwrap();
                if phase == DispatchPhase::Bubble {
                    (listener)(action, cx)
                }
            }),
        ));
    }

    pub fn on_boxed_action(
        &mut self,
        action: &Box<dyn Action>,
        listener: impl Fn(&Box<dyn Action>, &mut WindowContext) + 'static,
    ) {
        let action = action.boxed_clone();
        self.action_listeners.push((
            (*action).type_id(),
            Box::new(move |_, phase, cx| {
                if phase == DispatchPhase::Bubble {
                    (listener)(&action, cx)
                }
            }),
        ));
    }

    pub fn on_key_down(&mut self, listener: impl Fn(&KeyDownEvent, &mut WindowContext) + 'static) {
        self.key_down_listeners
            .push(Box::new(move |event, phase, cx| {
                if phase == DispatchPhase::Bubble {
                    (listener)(event, cx)
                }
            }));
    }

    pub fn capture_key_down(
        &mut self,
        listener: impl Fn(&KeyDownEvent, &mut WindowContext) + 'static,
    ) {
        self.key_down_listeners
            .push(Box::new(move |event, phase, cx| {
                if phase == DispatchPhase::Capture {
                    listener(event, cx)
                }
            }));
    }

    pub fn on_key_up(&mut self, listener: impl Fn(&KeyUpEvent, &mut WindowContext) + 'static) {
        self.key_up_listeners
            .push(Box::new(move |event, phase, cx| {
                if phase == DispatchPhase::Bubble {
                    listener(event, cx)
                }
            }));
    }

    pub fn capture_key_up(&mut self, listener: impl Fn(&KeyUpEvent, &mut WindowContext) + 'static) {
        self.key_up_listeners
            .push(Box::new(move |event, phase, cx| {
                if phase == DispatchPhase::Capture {
                    listener(event, cx)
                }
            }));
    }

    pub fn on_drop<T: 'static>(&mut self, listener: impl Fn(&T, &mut WindowContext) + 'static) {
        self.drop_listeners.push((
            TypeId::of::<T>(),
            Box::new(move |dragged_value, cx| {
                listener(dragged_value.downcast_ref().unwrap(), cx);
            }),
        ));
    }

    pub fn on_click(&mut self, listener: impl Fn(&ClickEvent, &mut WindowContext) + 'static)
    where
        Self: Sized,
    {
        self.click_listeners
            .push(Box::new(move |event, cx| listener(event, cx)));
    }

    pub fn on_drag<T, W>(
        &mut self,
        value: T,
        constructor: impl Fn(&T, &mut WindowContext) -> View<W> + 'static,
    ) where
        Self: Sized,
        T: 'static,
        W: 'static + Render,
    {
        debug_assert!(
            self.drag_listener.is_none(),
            "calling on_drag more than once on the same element is not supported"
        );
        self.drag_listener = Some((
            Box::new(value),
            Box::new(move |value, cx| constructor(value.downcast_ref().unwrap(), cx).into()),
        ));
    }

    pub fn on_hover(&mut self, listener: impl Fn(&bool, &mut WindowContext) + 'static)
    where
        Self: Sized,
    {
        debug_assert!(
            self.hover_listener.is_none(),
            "calling on_hover more than once on the same element is not supported"
        );
        self.hover_listener = Some(Box::new(listener));
    }

    pub fn tooltip(&mut self, build_tooltip: impl Fn(&mut WindowContext) -> AnyView + 'static)
    where
        Self: Sized,
    {
        debug_assert!(
            self.tooltip_builder.is_none(),
            "calling tooltip more than once on the same element is not supported"
        );
        self.tooltip_builder = Some(Rc::new(build_tooltip));
    }
}

pub trait InteractiveElement: Sized {
    fn interactivity(&mut self) -> &mut Interactivity;

    fn group(mut self, group: impl Into<SharedString>) -> Self {
        self.interactivity().group = Some(group.into());
        self
    }

    fn id(mut self, id: impl Into<ElementId>) -> Stateful<Self> {
        self.interactivity().element_id = Some(id.into());

        Stateful { element: self }
    }

    fn track_focus(mut self, focus_handle: &FocusHandle) -> Focusable<Self> {
        self.interactivity().focusable = true;
        self.interactivity().tracked_focus_handle = Some(focus_handle.clone());
        Focusable { element: self }
    }

    fn key_context<C, E>(mut self, key_context: C) -> Self
    where
        C: TryInto<KeyContext, Error = E>,
        E: Debug,
    {
        if let Some(key_context) = key_context.try_into().log_err() {
            self.interactivity().key_context = Some(key_context);
        }
        self
    }

    fn hover(mut self, f: impl FnOnce(StyleRefinement) -> StyleRefinement) -> Self {
        debug_assert!(
            self.interactivity().hover_style.is_none(),
            "hover style already set"
        );
        self.interactivity().hover_style = Some(Box::new(f(StyleRefinement::default())));
        self
    }

    fn group_hover(
        mut self,
        group_name: impl Into<SharedString>,
        f: impl FnOnce(StyleRefinement) -> StyleRefinement,
    ) -> Self {
        self.interactivity().group_hover_style = Some(GroupStyle {
            group: group_name.into(),
            style: Box::new(f(StyleRefinement::default())),
        });
        self
    }

    fn on_mouse_down(
        mut self,
        button: MouseButton,
        listener: impl Fn(&MouseDownEvent, &mut WindowContext) + 'static,
    ) -> Self {
        self.interactivity().on_mouse_down(button, listener);
        self
    }

    fn on_any_mouse_down(
        mut self,
        listener: impl Fn(&MouseDownEvent, &mut WindowContext) + 'static,
    ) -> Self {
        self.interactivity().on_any_mouse_down(listener);
        self
    }

    fn on_mouse_up(
        mut self,
        button: MouseButton,
        listener: impl Fn(&MouseUpEvent, &mut WindowContext) + 'static,
    ) -> Self {
        self.interactivity().on_mouse_up(button, listener);
        self
    }

    fn on_mouse_down_out(
        mut self,
        listener: impl Fn(&MouseDownEvent, &mut WindowContext) + 'static,
    ) -> Self {
        self.interactivity().on_mouse_down_out(listener);
        self
    }

    fn on_mouse_up_out(
        mut self,
        button: MouseButton,
        listener: impl Fn(&MouseUpEvent, &mut WindowContext) + 'static,
    ) -> Self {
        self.interactivity().on_mouse_up_out(button, listener);
        self
    }

    fn on_mouse_move(
        mut self,
        listener: impl Fn(&MouseMoveEvent, &mut WindowContext) + 'static,
    ) -> Self {
        self.interactivity().on_mouse_move(listener);
        self
    }

    fn on_drag_move<T: 'static>(
        mut self,
        listener: impl Fn(&DragMoveEvent<T>, &mut WindowContext) + 'static,
    ) -> Self
    where
        T: 'static,
    {
        self.interactivity().on_drag_move(listener);
        self
    }

    fn on_scroll_wheel(
        mut self,
        listener: impl Fn(&ScrollWheelEvent, &mut WindowContext) + 'static,
    ) -> Self {
        self.interactivity().on_scroll_wheel(listener);
        self
    }

    /// Capture the given action, before normal action dispatch can fire
    fn capture_action<A: Action>(
        mut self,
        listener: impl Fn(&A, &mut WindowContext) + 'static,
    ) -> Self {
        self.interactivity().capture_action(listener);
        self
    }

    /// Add a listener for the given action, fires during the bubble event phase
    fn on_action<A: Action>(mut self, listener: impl Fn(&A, &mut WindowContext) + 'static) -> Self {
        self.interactivity().on_action(listener);
        self
    }

    fn on_boxed_action(
        mut self,
        action: &Box<dyn Action>,
        listener: impl Fn(&Box<dyn Action>, &mut WindowContext) + 'static,
    ) -> Self {
        self.interactivity().on_boxed_action(action, listener);
        self
    }

    fn on_key_down(
        mut self,
        listener: impl Fn(&KeyDownEvent, &mut WindowContext) + 'static,
    ) -> Self {
        self.interactivity().on_key_down(listener);
        self
    }

    fn capture_key_down(
        mut self,
        listener: impl Fn(&KeyDownEvent, &mut WindowContext) + 'static,
    ) -> Self {
        self.interactivity().capture_key_down(listener);
        self
    }

    fn on_key_up(mut self, listener: impl Fn(&KeyUpEvent, &mut WindowContext) + 'static) -> Self {
        self.interactivity().on_key_up(listener);
        self
    }

    fn capture_key_up(
        mut self,
        listener: impl Fn(&KeyUpEvent, &mut WindowContext) + 'static,
    ) -> Self {
        self.interactivity().capture_key_up(listener);
        self
    }

    fn drag_over<S: 'static>(mut self, f: impl FnOnce(StyleRefinement) -> StyleRefinement) -> Self {
        self.interactivity()
            .drag_over_styles
            .push((TypeId::of::<S>(), f(StyleRefinement::default())));
        self
    }

    fn group_drag_over<S: 'static>(
        mut self,
        group_name: impl Into<SharedString>,
        f: impl FnOnce(StyleRefinement) -> StyleRefinement,
    ) -> Self {
        self.interactivity().group_drag_over_styles.push((
            TypeId::of::<S>(),
            GroupStyle {
                group: group_name.into(),
                style: Box::new(f(StyleRefinement::default())),
            },
        ));
        self
    }

    fn on_drop<T: 'static>(mut self, listener: impl Fn(&T, &mut WindowContext) + 'static) -> Self {
        self.interactivity().on_drop(listener);
        self
    }
}

pub trait StatefulInteractiveElement: InteractiveElement {
    fn focusable(mut self) -> Focusable<Self> {
        self.interactivity().focusable = true;
        Focusable { element: self }
    }

    fn overflow_scroll(mut self) -> Self {
        self.interactivity().base_style.overflow.x = Some(Overflow::Scroll);
        self.interactivity().base_style.overflow.y = Some(Overflow::Scroll);
        self
    }

    fn overflow_x_scroll(mut self) -> Self {
        self.interactivity().base_style.overflow.x = Some(Overflow::Scroll);
        self
    }

    fn overflow_y_scroll(mut self) -> Self {
        self.interactivity().base_style.overflow.y = Some(Overflow::Scroll);
        self
    }

    fn track_scroll(mut self, scroll_handle: &ScrollHandle) -> Self {
        self.interactivity().scroll_handle = Some(scroll_handle.clone());
        self
    }

    fn active(mut self, f: impl FnOnce(StyleRefinement) -> StyleRefinement) -> Self
    where
        Self: Sized,
    {
        self.interactivity().active_style = Some(Box::new(f(StyleRefinement::default())));
        self
    }

    fn group_active(
        mut self,
        group_name: impl Into<SharedString>,
        f: impl FnOnce(StyleRefinement) -> StyleRefinement,
    ) -> Self
    where
        Self: Sized,
    {
        self.interactivity().group_active_style = Some(GroupStyle {
            group: group_name.into(),
            style: Box::new(f(StyleRefinement::default())),
        });
        self
    }

    fn on_click(mut self, listener: impl Fn(&ClickEvent, &mut WindowContext) + 'static) -> Self
    where
        Self: Sized,
    {
        self.interactivity().on_click(listener);
        self
    }

    fn on_drag<T, W>(
        mut self,
        value: T,
        constructor: impl Fn(&T, &mut WindowContext) -> View<W> + 'static,
    ) -> Self
    where
        Self: Sized,
        T: 'static,
        W: 'static + Render,
    {
        self.interactivity().on_drag(value, constructor);
        self
    }

    fn on_hover(mut self, listener: impl Fn(&bool, &mut WindowContext) + 'static) -> Self
    where
        Self: Sized,
    {
        self.interactivity().on_hover(listener);
        self
    }

    fn tooltip(mut self, build_tooltip: impl Fn(&mut WindowContext) -> AnyView + 'static) -> Self
    where
        Self: Sized,
    {
        self.interactivity().tooltip(build_tooltip);
        self
    }
}

pub trait FocusableElement: InteractiveElement {
    fn focus(mut self, f: impl FnOnce(StyleRefinement) -> StyleRefinement) -> Self
    where
        Self: Sized,
    {
        self.interactivity().focus_style = Some(Box::new(f(StyleRefinement::default())));
        self
    }

    fn in_focus(mut self, f: impl FnOnce(StyleRefinement) -> StyleRefinement) -> Self
    where
        Self: Sized,
    {
        self.interactivity().in_focus_style = Some(Box::new(f(StyleRefinement::default())));
        self
    }
}

pub type MouseDownListener =
    Box<dyn Fn(&MouseDownEvent, &InteractiveBounds, DispatchPhase, &mut WindowContext) + 'static>;
pub type MouseUpListener =
    Box<dyn Fn(&MouseUpEvent, &InteractiveBounds, DispatchPhase, &mut WindowContext) + 'static>;

pub type MouseMoveListener =
    Box<dyn Fn(&MouseMoveEvent, &InteractiveBounds, DispatchPhase, &mut WindowContext) + 'static>;

pub type ScrollWheelListener =
    Box<dyn Fn(&ScrollWheelEvent, &InteractiveBounds, DispatchPhase, &mut WindowContext) + 'static>;

pub type ClickListener = Box<dyn Fn(&ClickEvent, &mut WindowContext) + 'static>;

pub type DragListener = Box<dyn Fn(&dyn Any, &mut WindowContext) -> AnyView + 'static>;

type DropListener = Box<dyn Fn(&dyn Any, &mut WindowContext) + 'static>;

pub type TooltipBuilder = Rc<dyn Fn(&mut WindowContext) -> AnyView + 'static>;

pub type KeyDownListener = Box<dyn Fn(&KeyDownEvent, DispatchPhase, &mut WindowContext) + 'static>;

pub type KeyUpListener = Box<dyn Fn(&KeyUpEvent, DispatchPhase, &mut WindowContext) + 'static>;

pub type DragEventListener = Box<dyn Fn(&MouseMoveEvent, &mut WindowContext) + 'static>;

pub type ActionListener = Box<dyn Fn(&dyn Any, DispatchPhase, &mut WindowContext) + 'static>;

#[track_caller]
pub fn div() -> Div {
    #[cfg(debug_assertions)]
    let interactivity = {
        let mut interactivity = Interactivity::default();
        interactivity.location = Some(*core::panic::Location::caller());
        interactivity
    };

    #[cfg(not(debug_assertions))]
    let interactivity = Interactivity::default();

    Div {
        interactivity,
        children: SmallVec::default(),
    }
}

pub struct Div {
    interactivity: Interactivity,
    children: SmallVec<[AnyElement; 2]>,
}

impl Styled for Div {
    fn style(&mut self) -> &mut StyleRefinement {
        &mut self.interactivity.base_style
    }
}

impl InteractiveElement for Div {
    fn interactivity(&mut self) -> &mut Interactivity {
        &mut self.interactivity
    }
}

impl ParentElement for Div {
    fn children_mut(&mut self) -> &mut SmallVec<[AnyElement; 2]> {
        &mut self.children
    }
}

impl Element for Div {
    type State = DivState;

    fn layout(
        &mut self,
        element_state: Option<Self::State>,
        cx: &mut WindowContext,
    ) -> (LayoutId, Self::State) {
        let mut child_layout_ids = SmallVec::new();
        let (layout_id, interactive_state) = self.interactivity.layout(
            element_state.map(|s| s.interactive_state),
            cx,
            |style, cx| {
                cx.with_text_style(style.text_style().cloned(), |cx| {
                    child_layout_ids = self
                        .children
                        .iter_mut()
                        .map(|child| child.layout(cx))
                        .collect::<SmallVec<_>>();
                    cx.request_layout(&style, child_layout_ids.iter().copied())
                })
            },
        );
        (
            layout_id,
            DivState {
                interactive_state,
                child_layout_ids,
            },
        )
    }

    fn paint(
        &mut self,
        bounds: Bounds<Pixels>,
        element_state: &mut Self::State,
        cx: &mut WindowContext,
    ) {
        let mut child_min = point(Pixels::MAX, Pixels::MAX);
        let mut child_max = Point::default();
        let content_size = if element_state.child_layout_ids.is_empty() {
            bounds.size
        } else if let Some(scroll_handle) = self.interactivity.scroll_handle.as_ref() {
            let mut state = scroll_handle.0.borrow_mut();
            state.child_bounds = Vec::with_capacity(element_state.child_layout_ids.len());
            state.bounds = bounds;
            let requested = state.requested_scroll_top.take();

            for (ix, child_layout_id) in element_state.child_layout_ids.iter().enumerate() {
                let child_bounds = cx.layout_bounds(*child_layout_id);
                child_min = child_min.min(&child_bounds.origin);
                child_max = child_max.max(&child_bounds.lower_right());
                state.child_bounds.push(child_bounds);

                if let Some(requested) = requested.as_ref() {
                    if requested.0 == ix {
                        *state.offset.borrow_mut() =
                            bounds.origin - (child_bounds.origin - point(px(0.), requested.1));
                    }
                }
            }
            (child_max - child_min).into()
        } else {
            for child_layout_id in &element_state.child_layout_ids {
                let child_bounds = cx.layout_bounds(*child_layout_id);
                child_min = child_min.min(&child_bounds.origin);
                child_max = child_max.max(&child_bounds.lower_right());
            }
            (child_max - child_min).into()
        };

        self.interactivity.paint(
            bounds,
            content_size,
            &mut element_state.interactive_state,
            cx,
            |style, scroll_offset, cx| {
                style.paint(bounds, cx, |cx| {
                    cx.with_text_style(style.text_style().cloned(), |cx| {
                        cx.with_content_mask(style.overflow_mask(bounds), |cx| {
                            cx.with_element_offset(scroll_offset, |cx| {
                                for child in &mut self.children {
                                    child.paint(cx);
                                }
                            })
                        })
                    })
                })
            },
        );
    }
}

impl IntoElement for Div {
    type Element = Self;

    fn element_id(&self) -> Option<ElementId> {
        self.interactivity.element_id.clone()
    }

    fn into_element(self) -> Self::Element {
        self
    }
}

pub struct DivState {
    child_layout_ids: SmallVec<[LayoutId; 2]>,
    interactive_state: InteractiveElementState,
}

impl DivState {
    pub fn is_active(&self) -> bool {
        self.interactive_state
            .pending_mouse_down
            .as_ref()
            .map_or(false, |pending| pending.borrow().is_some())
    }
}

pub struct Interactivity {
    pub element_id: Option<ElementId>,
    pub key_context: Option<KeyContext>,
    pub focusable: bool,
    pub tracked_focus_handle: Option<FocusHandle>,
    pub scroll_handle: Option<ScrollHandle>,
    pub group: Option<SharedString>,
    pub base_style: Box<StyleRefinement>,
    pub focus_style: Option<Box<StyleRefinement>>,
    pub in_focus_style: Option<Box<StyleRefinement>>,
    pub hover_style: Option<Box<StyleRefinement>>,
    pub group_hover_style: Option<GroupStyle>,
    pub active_style: Option<Box<StyleRefinement>>,
    pub group_active_style: Option<GroupStyle>,
    pub drag_over_styles: Vec<(TypeId, StyleRefinement)>,
    pub group_drag_over_styles: Vec<(TypeId, GroupStyle)>,
    pub mouse_down_listeners: Vec<MouseDownListener>,
    pub mouse_up_listeners: Vec<MouseUpListener>,
    pub mouse_move_listeners: Vec<MouseMoveListener>,
    pub scroll_wheel_listeners: Vec<ScrollWheelListener>,
    pub key_down_listeners: Vec<KeyDownListener>,
    pub key_up_listeners: Vec<KeyUpListener>,
    pub action_listeners: Vec<(TypeId, ActionListener)>,
    pub drop_listeners: Vec<(TypeId, DropListener)>,
    pub click_listeners: Vec<ClickListener>,
    pub drag_listener: Option<(Box<dyn Any>, DragListener)>,
    pub hover_listener: Option<Box<dyn Fn(&bool, &mut WindowContext)>>,
    pub tooltip_builder: Option<TooltipBuilder>,

    #[cfg(debug_assertions)]
    pub location: Option<core::panic::Location<'static>>,
}

#[derive(Clone, Debug)]
pub struct InteractiveBounds {
    pub bounds: Bounds<Pixels>,
    pub stacking_order: StackingOrder,
}

impl InteractiveBounds {
    pub fn visibly_contains(&self, point: &Point<Pixels>, cx: &WindowContext) -> bool {
        self.bounds.contains(point) && cx.was_top_layer(&point, &self.stacking_order)
    }

    pub fn drag_target_contains(&self, point: &Point<Pixels>, cx: &WindowContext) -> bool {
        self.bounds.contains(point)
            && cx.was_top_layer_under_active_drag(&point, &self.stacking_order)
    }
}

impl Interactivity {
    pub fn layout(
        &mut self,
        element_state: Option<InteractiveElementState>,
        cx: &mut WindowContext,
        f: impl FnOnce(Style, &mut WindowContext) -> LayoutId,
    ) -> (LayoutId, InteractiveElementState) {
        let mut element_state = element_state.unwrap_or_default();

        // Ensure we store a focus handle in our element state if we're focusable.
        // If there's an explicit focus handle we're tracking, use that. Otherwise
        // create a new handle and store it in the element state, which lives for as
        // as frames contain an element with this id.
        if self.focusable {
            element_state.focus_handle.get_or_insert_with(|| {
                self.tracked_focus_handle
                    .clone()
                    .unwrap_or_else(|| cx.focus_handle())
            });
        }

        if let Some(scroll_handle) = self.scroll_handle.as_ref() {
            element_state.scroll_offset = Some(scroll_handle.0.borrow().offset.clone());
        }

        let style = self.compute_style(None, &mut element_state, cx);
        let layout_id = f(style, cx);
        (layout_id, element_state)
    }

    pub fn paint(
        &mut self,
        bounds: Bounds<Pixels>,
        content_size: Size<Pixels>,
        element_state: &mut InteractiveElementState,
        cx: &mut WindowContext,
        f: impl FnOnce(Style, Point<Pixels>, &mut WindowContext),
    ) {
        let style = self.compute_style(Some(bounds), element_state, cx);

        if style.visibility == Visibility::Hidden {
            return;
        }

        let z_index = style.z_index.unwrap_or(0);
        cx.with_z_index(z_index, |cx| {
            #[cfg(debug_assertions)]
            if self.element_id.is_some()
                && (style.debug || style.debug_below || cx.has_global::<crate::DebugBelow>())
                && bounds.contains(&cx.mouse_position())
            {
                const FONT_SIZE: crate::Pixels = crate::Pixels(10.);
                let element_id = format!("{:?}", self.element_id.as_ref().unwrap());
                let str_len = element_id.len();

                let render_debug_text = |cx: &mut WindowContext| {
                    if let Some(text) = cx
                        .text_system()
                        .shape_text(
                            &element_id,
                            FONT_SIZE,
                            &[cx.text_style().to_run(str_len)],
                            None,
                        )
                        .ok()
                        .map(|mut text| text.pop())
                        .flatten()
                    {
                        text.paint(bounds.origin, FONT_SIZE, cx).ok();

                        let text_bounds = crate::Bounds {
                            origin: bounds.origin,
                            size: text.size(FONT_SIZE),
                        };
                        if self.location.is_some()
                            && text_bounds.contains(&cx.mouse_position())
                            && cx.modifiers().command
                        {
                            let command_held = cx.modifiers().command;
                            cx.on_key_event({
                                let text_bounds = text_bounds.clone();
                                move |e: &crate::ModifiersChangedEvent, _phase, cx| {
                                    if e.modifiers.command != command_held
                                        && text_bounds.contains(&cx.mouse_position())
                                    {
                                        cx.notify();
                                    }
                                }
                            });

                            let hovered = bounds.contains(&cx.mouse_position());
                            cx.on_mouse_event(move |event: &MouseMoveEvent, phase, cx| {
                                if phase == DispatchPhase::Capture {
                                    if bounds.contains(&event.position) != hovered {
                                        cx.notify();
                                    }
                                }
                            });

                            cx.on_mouse_event({
                                let location = self.location.clone().unwrap();
                                let text_bounds = text_bounds.clone();
                                move |e: &crate::MouseDownEvent, phase, cx| {
                                    if text_bounds.contains(&e.position) && phase.capture() {
                                        cx.stop_propagation();
                                        let Ok(dir) = std::env::current_dir() else {
                                            return;
                                        };

                                        eprintln!(
                                            "This element is created at:\n{}:{}:{}",
                                            location.file(),
                                            location.line(),
                                            location.column()
                                        );

                                        std::process::Command::new("zed")
                                            .arg(format!(
                                                "{}/{}:{}:{}",
                                                dir.to_string_lossy(),
                                                location.file(),
                                                location.line(),
                                                location.column()
                                            ))
                                            .spawn()
                                            .ok();
                                    }
                                }
                            });
                            cx.paint_quad(crate::outline(
                                crate::Bounds {
                                    origin: bounds.origin
                                        + crate::point(crate::px(0.), FONT_SIZE - px(2.)),
                                    size: crate::Size {
                                        width: text_bounds.size.width,
                                        height: crate::px(1.),
                                    },
                                },
                                crate::red(),
                            ))
                        }
                    }
                };

                cx.with_z_index(1, |cx| {
                    cx.with_text_style(
                        Some(crate::TextStyleRefinement {
                            color: Some(crate::red()),
                            line_height: Some(FONT_SIZE.into()),
                            background_color: Some(crate::white()),
                            ..Default::default()
                        }),
                        render_debug_text,
                    )
                });
            }

            if style
                .background
                .as_ref()
                .is_some_and(|fill| fill.color().is_some_and(|color| !color.is_transparent()))
            {
                cx.add_opaque_layer(bounds)
            }

            let interactive_bounds = InteractiveBounds {
                bounds: bounds.intersect(&cx.content_mask().bounds),
                stacking_order: cx.stacking_order().clone(),
            };

            if let Some(mouse_cursor) = style.mouse_cursor {
                let mouse_position = &cx.mouse_position();
                let hovered = interactive_bounds.visibly_contains(mouse_position, cx);
                if hovered {
                    cx.set_cursor_style(mouse_cursor);
                }
            }

<<<<<<< HEAD
            // If this element can be focused, register a mouse down listener
            // that will automatically transfer focus when hitting the element.
            // This behavior can be suppressed by using `cx.prevent_default()`.
            if let Some(focus_handle) = element_state.focus_handle.clone() {
                cx.on_mouse_event({
                    let interactive_bounds = interactive_bounds.clone();
                    move |event: &MouseDownEvent, phase, cx| {
                        if phase == DispatchPhase::Bubble
                            && !cx.default_prevented()
                            && interactive_bounds.visibly_contains(&event.position, cx)
                        {
                            cx.focus(&focus_handle);
                            // If there is a parent that is also focusable, prevent it
                            // from trasferring focus because we already did so.
                            cx.prevent_default();
                        }
=======
        // If this element can be focused, register a mouse down listener
        // that will automatically transfer focus when hitting the element.
        // This behavior can be suppressed by using `cx.prevent_default()`.
        if let Some(focus_handle) = element_state.focus_handle.clone() {
            cx.on_mouse_event({
                let interactive_bounds = interactive_bounds.clone();
                move |event: &MouseDownEvent, phase, cx| {
                    if phase == DispatchPhase::Bubble
                        && !cx.default_prevented()
                        && interactive_bounds.visibly_contains(&event.position, cx)
                    {
                        cx.focus(&focus_handle);
                        // If there is a parent that is also focusable, prevent it
                        // from transferring focus because we already did so.
                        cx.prevent_default();
>>>>>>> 3e6b84a7
                    }
                });
            }

            for listener in self.mouse_down_listeners.drain(..) {
                let interactive_bounds = interactive_bounds.clone();
                cx.on_mouse_event(move |event: &MouseDownEvent, phase, cx| {
                    listener(event, &interactive_bounds, phase, cx);
                })
            }

            for listener in self.mouse_up_listeners.drain(..) {
                let interactive_bounds = interactive_bounds.clone();
                cx.on_mouse_event(move |event: &MouseUpEvent, phase, cx| {
                    listener(event, &interactive_bounds, phase, cx);
                })
            }

            for listener in self.mouse_move_listeners.drain(..) {
                let interactive_bounds = interactive_bounds.clone();
                cx.on_mouse_event(move |event: &MouseMoveEvent, phase, cx| {
                    listener(event, &interactive_bounds, phase, cx);
                })
            }

            for listener in self.scroll_wheel_listeners.drain(..) {
                let interactive_bounds = interactive_bounds.clone();
                cx.on_mouse_event(move |event: &ScrollWheelEvent, phase, cx| {
                    listener(event, &interactive_bounds, phase, cx);
                })
            }

            let hover_group_bounds = self
                .group_hover_style
                .as_ref()
                .and_then(|group_hover| GroupBounds::get(&group_hover.group, cx));

            if let Some(group_bounds) = hover_group_bounds {
                let hovered = group_bounds.contains(&cx.mouse_position());
                cx.on_mouse_event(move |event: &MouseMoveEvent, phase, cx| {
                    if phase == DispatchPhase::Capture {
                        if group_bounds.contains(&event.position) != hovered {
                            cx.notify();
                        }
                    }
                });
            }

            if self.hover_style.is_some()
                || self.base_style.mouse_cursor.is_some()
                || cx.active_drag.is_some() && !self.drag_over_styles.is_empty()
            {
                let bounds = bounds.intersect(&cx.content_mask().bounds);
                let hovered = bounds.contains(&cx.mouse_position());
                cx.on_mouse_event(move |event: &MouseMoveEvent, phase, cx| {
                    if phase == DispatchPhase::Capture {
                        if bounds.contains(&event.position) != hovered {
                            cx.notify();
                        }
                    }
                });
            }

            let mut drag_listener = mem::take(&mut self.drag_listener);
            let drop_listeners = mem::take(&mut self.drop_listeners);
            let click_listeners = mem::take(&mut self.click_listeners);

            if !drop_listeners.is_empty() {
                cx.on_mouse_event({
                    let interactive_bounds = interactive_bounds.clone();
                    move |event: &MouseUpEvent, phase, cx| {
                        if let Some(drag) = &cx.active_drag {
                            if phase == DispatchPhase::Bubble
                                && interactive_bounds.drag_target_contains(&event.position, cx)
                            {
                                let drag_state_type = drag.value.as_ref().type_id();
                                for (drop_state_type, listener) in &drop_listeners {
                                    if *drop_state_type == drag_state_type {
                                        let drag = cx
                                            .active_drag
                                            .take()
                                            .expect("checked for type drag state type above");

                                        listener(drag.value.as_ref(), cx);
                                        cx.notify();
                                        cx.stop_propagation();
                                    }
                                }
                            }
                        }
                    }
                });
            }

            if !click_listeners.is_empty() || drag_listener.is_some() {
                let pending_mouse_down = element_state
                    .pending_mouse_down
                    .get_or_insert_with(Default::default)
                    .clone();

                let active_state = element_state
                    .clicked_state
                    .get_or_insert_with(Default::default)
                    .clone();

                cx.on_mouse_event({
                    let interactive_bounds = interactive_bounds.clone();
                    let pending_mouse_down = pending_mouse_down.clone();
                    move |event: &MouseDownEvent, phase, cx| {
                        if phase == DispatchPhase::Bubble
                            && event.button == MouseButton::Left
                            && interactive_bounds.visibly_contains(&event.position, cx)
                        {
                            *pending_mouse_down.borrow_mut() = Some(event.clone());
                            cx.notify();
                        }
                    }
                });

                cx.on_mouse_event({
                    let pending_mouse_down = pending_mouse_down.clone();
                    move |event: &MouseMoveEvent, phase, cx| {
                        let mut pending_mouse_down = pending_mouse_down.borrow_mut();

                        if let Some(mouse_down) = pending_mouse_down.clone() {
                            if cx.active_drag.is_some() {
                                if phase == DispatchPhase::Capture {
                                    cx.notify();
                                }
                            } else if phase == DispatchPhase::Bubble
                                && (event.position - mouse_down.position).magnitude()
                                    > DRAG_THRESHOLD
                            {
                                if let Some((drag_value, drag_listener)) = drag_listener.take() {
                                    *active_state.borrow_mut() = ElementClickedState::default();
                                    let cursor_offset = event.position - bounds.origin;
                                    let drag = (drag_listener)(drag_value.as_ref(), cx);
                                    cx.active_drag = Some(AnyDrag {
                                        view: drag,
                                        value: drag_value,
                                        cursor_offset,
                                    });
                                    pending_mouse_down.take();
                                    cx.notify();
                                    cx.stop_propagation();
                                }
                            }
                        }
                    }
                });

                cx.on_mouse_event({
                    let interactive_bounds = interactive_bounds.clone();
                    let mut captured_mouse_down = None;
                    move |event: &MouseUpEvent, phase, cx| match phase {
                        // Clear the pending mouse down during the capture phase,
                        // so that it happens even if another event handler stops
                        // propagation.
                        DispatchPhase::Capture => {
                            let mut pending_mouse_down = pending_mouse_down.borrow_mut();
                            if pending_mouse_down.is_some() {
                                captured_mouse_down = pending_mouse_down.take();
                                cx.notify();
                            }
                        }
                        // Fire click handlers during the bubble phase.
                        DispatchPhase::Bubble => {
                            if let Some(mouse_down) = captured_mouse_down.take() {
                                if interactive_bounds.visibly_contains(&event.position, cx) {
                                    let mouse_click = ClickEvent {
                                        down: mouse_down,
                                        up: event.clone(),
                                    };
                                    for listener in &click_listeners {
                                        listener(&mouse_click, cx);
                                    }
                                }
                            }
                        }
                    }
                });
            }

            if let Some(hover_listener) = self.hover_listener.take() {
                let was_hovered = element_state
                    .hover_state
                    .get_or_insert_with(Default::default)
                    .clone();
                let has_mouse_down = element_state
                    .pending_mouse_down
                    .get_or_insert_with(Default::default)
                    .clone();
                let interactive_bounds = interactive_bounds.clone();

                cx.on_mouse_event(move |event: &MouseMoveEvent, phase, cx| {
                    if phase != DispatchPhase::Bubble {
                        return;
                    }
                    let is_hovered = interactive_bounds.visibly_contains(&event.position, cx)
                        && has_mouse_down.borrow().is_none();
                    let mut was_hovered = was_hovered.borrow_mut();

                    if is_hovered != was_hovered.clone() {
                        *was_hovered = is_hovered;
                        drop(was_hovered);

                        hover_listener(&is_hovered, cx);
                    }
                });
            }

            if let Some(tooltip_builder) = self.tooltip_builder.take() {
                let active_tooltip = element_state
                    .active_tooltip
                    .get_or_insert_with(Default::default)
                    .clone();
                let pending_mouse_down = element_state
                    .pending_mouse_down
                    .get_or_insert_with(Default::default)
                    .clone();
                let interactive_bounds = interactive_bounds.clone();

                cx.on_mouse_event(move |event: &MouseMoveEvent, phase, cx| {
                    let is_hovered = interactive_bounds.visibly_contains(&event.position, cx)
                        && pending_mouse_down.borrow().is_none();
                    if !is_hovered {
                        active_tooltip.borrow_mut().take();
                        return;
                    }

                    if phase != DispatchPhase::Bubble {
                        return;
                    }

                    if active_tooltip.borrow().is_none() {
                        let task = cx.spawn({
                            let active_tooltip = active_tooltip.clone();
                            let tooltip_builder = tooltip_builder.clone();

                            move |mut cx| async move {
                                cx.background_executor().timer(TOOLTIP_DELAY).await;
                                cx.update(|_, cx| {
                                    active_tooltip.borrow_mut().replace(ActiveTooltip {
                                        tooltip: Some(AnyTooltip {
                                            view: tooltip_builder(cx),
                                            cursor_offset: cx.mouse_position(),
                                        }),
                                        _task: None,
                                    });
                                    cx.notify();
                                })
                                .ok();
                            }
                        });
                        active_tooltip.borrow_mut().replace(ActiveTooltip {
                            tooltip: None,
                            _task: Some(task),
                        });
                    }
                });

                let active_tooltip = element_state
                    .active_tooltip
                    .get_or_insert_with(Default::default)
                    .clone();
                cx.on_mouse_event(move |_: &MouseDownEvent, _, _| {
                    active_tooltip.borrow_mut().take();
                });

                if let Some(active_tooltip) = element_state
                    .active_tooltip
                    .get_or_insert_with(Default::default)
                    .borrow()
                    .as_ref()
                {
                    if active_tooltip.tooltip.is_some() {
                        cx.active_tooltip = active_tooltip.tooltip.clone()
                    }
                }
            }

            let active_state = element_state
                .clicked_state
                .get_or_insert_with(Default::default)
                .clone();
            if active_state.borrow().is_clicked() {
                cx.on_mouse_event(move |_: &MouseUpEvent, phase, cx| {
                    if phase == DispatchPhase::Capture {
                        *active_state.borrow_mut() = ElementClickedState::default();
                        cx.notify();
                    }
                });
            } else {
                let active_group_bounds = self
                    .group_active_style
                    .as_ref()
                    .and_then(|group_active| GroupBounds::get(&group_active.group, cx));
                let interactive_bounds = interactive_bounds.clone();
                cx.on_mouse_event(move |down: &MouseDownEvent, phase, cx| {
                    if phase == DispatchPhase::Bubble && !cx.default_prevented() {
                        let group = active_group_bounds
                            .map_or(false, |bounds| bounds.contains(&down.position));
                        let element = interactive_bounds.visibly_contains(&down.position, cx);
                        if group || element {
                            *active_state.borrow_mut() = ElementClickedState { group, element };
                            cx.notify();
                        }
                    }
                });
            }

            let overflow = style.overflow;
            if overflow.x == Overflow::Scroll || overflow.y == Overflow::Scroll {
                if let Some(scroll_handle) = &self.scroll_handle {
                    scroll_handle.0.borrow_mut().overflow = overflow;
                }

                let scroll_offset = element_state
                    .scroll_offset
                    .get_or_insert_with(Rc::default)
                    .clone();
                let line_height = cx.line_height();
                let scroll_max = (content_size - bounds.size).max(&Size::default());
                let interactive_bounds = interactive_bounds.clone();

                cx.on_mouse_event(move |event: &ScrollWheelEvent, phase, cx| {
                    if phase == DispatchPhase::Bubble
                        && interactive_bounds.visibly_contains(&event.position, cx)
                    {
                        let mut scroll_offset = scroll_offset.borrow_mut();
                        let old_scroll_offset = *scroll_offset;
                        let delta = event.delta.pixel_delta(line_height);

                        if overflow.x == Overflow::Scroll {
                            scroll_offset.x =
                                (scroll_offset.x + delta.x).clamp(-scroll_max.width, px(0.));
                        }

                        if overflow.y == Overflow::Scroll {
                            scroll_offset.y =
                                (scroll_offset.y + delta.y).clamp(-scroll_max.height, px(0.));
                        }

                        if *scroll_offset != old_scroll_offset {
                            cx.notify();
                            cx.stop_propagation();
                        }
                    }
                });
            }

            if let Some(group) = self.group.clone() {
                GroupBounds::push(group, bounds, cx);
            }

            let scroll_offset = element_state
                .scroll_offset
                .as_ref()
                .map(|scroll_offset| *scroll_offset.borrow());

            let key_down_listeners = mem::take(&mut self.key_down_listeners);
            let key_up_listeners = mem::take(&mut self.key_up_listeners);
            let action_listeners = mem::take(&mut self.action_listeners);
            cx.with_key_dispatch(
                self.key_context.clone(),
                element_state.focus_handle.clone(),
                |_, cx| {
                    for listener in key_down_listeners {
                        cx.on_key_event(move |event: &KeyDownEvent, phase, cx| {
                            listener(event, phase, cx);
                        })
                    }

                    for listener in key_up_listeners {
                        cx.on_key_event(move |event: &KeyUpEvent, phase, cx| {
                            listener(event, phase, cx);
                        })
                    }

                    for (action_type, listener) in action_listeners {
                        cx.on_action(action_type, listener)
                    }

                    f(style, scroll_offset.unwrap_or_default(), cx)
                },
            );

            if let Some(group) = self.group.as_ref() {
                GroupBounds::pop(group, cx);
            }
        });
    }

    pub fn compute_style(
        &self,
        bounds: Option<Bounds<Pixels>>,
        element_state: &mut InteractiveElementState,
        cx: &mut WindowContext,
    ) -> Style {
        let mut style = Style::default();
        style.refine(&self.base_style);

        cx.with_z_index(style.z_index.unwrap_or(0), |cx| {
            if let Some(focus_handle) = self.tracked_focus_handle.as_ref() {
                if let Some(in_focus_style) = self.in_focus_style.as_ref() {
                    if focus_handle.within_focused(cx) {
                        style.refine(in_focus_style);
                    }
                }

                if let Some(focus_style) = self.focus_style.as_ref() {
                    if focus_handle.is_focused(cx) {
                        style.refine(focus_style);
                    }
                }
            }

            if let Some(bounds) = bounds {
                let mouse_position = cx.mouse_position();
                if let Some(group_hover) = self.group_hover_style.as_ref() {
                    if let Some(group_bounds) = GroupBounds::get(&group_hover.group, cx) {
                        if group_bounds.contains(&mouse_position)
                            && cx.was_top_layer(&mouse_position, cx.stacking_order())
                        {
                            style.refine(&group_hover.style);
                        }
                    }
                }
                if let Some(hover_style) = self.hover_style.as_ref() {
                    if bounds
                        .intersect(&cx.content_mask().bounds)
                        .contains(&mouse_position)
                        && cx.was_top_layer(&mouse_position, cx.stacking_order())
                    {
                        style.refine(hover_style);
                    }
                }

                if let Some(drag) = cx.active_drag.take() {
                    for (state_type, group_drag_style) in &self.group_drag_over_styles {
                        if let Some(group_bounds) = GroupBounds::get(&group_drag_style.group, cx) {
                            if *state_type == drag.value.as_ref().type_id()
                                && group_bounds.contains(&mouse_position)
                            {
                                style.refine(&group_drag_style.style);
                            }
                        }
                    }

                    for (state_type, drag_over_style) in &self.drag_over_styles {
                        if *state_type == drag.value.as_ref().type_id()
                            && bounds
                                .intersect(&cx.content_mask().bounds)
                                .contains(&mouse_position)
                            && cx.was_top_layer_under_active_drag(
                                &mouse_position,
                                cx.stacking_order(),
                            )
                        {
                            style.refine(drag_over_style);
                        }
                    }

                    cx.active_drag = Some(drag);
                }
            }

            let clicked_state = element_state
                .clicked_state
                .get_or_insert_with(Default::default)
                .borrow();
            if clicked_state.group {
                if let Some(group) = self.group_active_style.as_ref() {
                    style.refine(&group.style)
                }
            }

            if let Some(active_style) = self.active_style.as_ref() {
                if clicked_state.element {
                    style.refine(active_style)
                }
            }
        });

        style
    }
}

impl Default for Interactivity {
    fn default() -> Self {
        Self {
            element_id: None,
            key_context: None,
            focusable: false,
            tracked_focus_handle: None,
            scroll_handle: None,
            // scroll_offset: Point::default(),
            group: None,
            base_style: Box::new(StyleRefinement::default()),
            focus_style: None,
            in_focus_style: None,
            hover_style: None,
            group_hover_style: None,
            active_style: None,
            group_active_style: None,
            drag_over_styles: Vec::new(),
            group_drag_over_styles: Vec::new(),
            mouse_down_listeners: Vec::new(),
            mouse_up_listeners: Vec::new(),
            mouse_move_listeners: Vec::new(),
            scroll_wheel_listeners: Vec::new(),
            key_down_listeners: Vec::new(),
            key_up_listeners: Vec::new(),
            action_listeners: Vec::new(),
            drop_listeners: Vec::new(),
            click_listeners: Vec::new(),
            drag_listener: None,
            hover_listener: None,
            tooltip_builder: None,

            #[cfg(debug_assertions)]
            location: None,
        }
    }
}

#[derive(Default)]
pub struct InteractiveElementState {
    pub focus_handle: Option<FocusHandle>,
    pub clicked_state: Option<Rc<RefCell<ElementClickedState>>>,
    pub hover_state: Option<Rc<RefCell<bool>>>,
    pub pending_mouse_down: Option<Rc<RefCell<Option<MouseDownEvent>>>>,
    pub scroll_offset: Option<Rc<RefCell<Point<Pixels>>>>,
    pub active_tooltip: Option<Rc<RefCell<Option<ActiveTooltip>>>>,
}

pub struct ActiveTooltip {
    tooltip: Option<AnyTooltip>,
    _task: Option<Task<()>>,
}

/// Whether or not the element or a group that contains it is clicked by the mouse.
#[derive(Copy, Clone, Default, Eq, PartialEq)]
pub struct ElementClickedState {
    pub group: bool,
    pub element: bool,
}

impl ElementClickedState {
    fn is_clicked(&self) -> bool {
        self.group || self.element
    }
}

#[derive(Default)]
pub struct GroupBounds(HashMap<SharedString, SmallVec<[Bounds<Pixels>; 1]>>);

impl GroupBounds {
    pub fn get(name: &SharedString, cx: &mut AppContext) -> Option<Bounds<Pixels>> {
        cx.default_global::<Self>()
            .0
            .get(name)
            .and_then(|bounds_stack| bounds_stack.last())
            .cloned()
    }

    pub fn push(name: SharedString, bounds: Bounds<Pixels>, cx: &mut AppContext) {
        cx.default_global::<Self>()
            .0
            .entry(name)
            .or_default()
            .push(bounds);
    }

    pub fn pop(name: &SharedString, cx: &mut AppContext) {
        cx.default_global::<Self>().0.get_mut(name).unwrap().pop();
    }
}

pub struct Focusable<E> {
    pub element: E,
}

impl<E: InteractiveElement> FocusableElement for Focusable<E> {}

impl<E> InteractiveElement for Focusable<E>
where
    E: InteractiveElement,
{
    fn interactivity(&mut self) -> &mut Interactivity {
        self.element.interactivity()
    }
}

impl<E: StatefulInteractiveElement> StatefulInteractiveElement for Focusable<E> {}

impl<E> Styled for Focusable<E>
where
    E: Styled,
{
    fn style(&mut self) -> &mut StyleRefinement {
        self.element.style()
    }
}

impl<E> Element for Focusable<E>
where
    E: Element,
{
    type State = E::State;

    fn layout(
        &mut self,
        state: Option<Self::State>,
        cx: &mut WindowContext,
    ) -> (LayoutId, Self::State) {
        self.element.layout(state, cx)
    }

    fn paint(&mut self, bounds: Bounds<Pixels>, state: &mut Self::State, cx: &mut WindowContext) {
        self.element.paint(bounds, state, cx)
    }
}

impl<E> IntoElement for Focusable<E>
where
    E: IntoElement,
{
    type Element = E::Element;

    fn element_id(&self) -> Option<ElementId> {
        self.element.element_id()
    }

    fn into_element(self) -> Self::Element {
        self.element.into_element()
    }
}

impl<E> ParentElement for Focusable<E>
where
    E: ParentElement,
{
    fn children_mut(&mut self) -> &mut SmallVec<[AnyElement; 2]> {
        self.element.children_mut()
    }
}

pub struct Stateful<E> {
    element: E,
}

impl<E> Styled for Stateful<E>
where
    E: Styled,
{
    fn style(&mut self) -> &mut StyleRefinement {
        self.element.style()
    }
}

impl<E> StatefulInteractiveElement for Stateful<E>
where
    E: Element,
    Self: InteractiveElement,
{
}

impl<E> InteractiveElement for Stateful<E>
where
    E: InteractiveElement,
{
    fn interactivity(&mut self) -> &mut Interactivity {
        self.element.interactivity()
    }
}

impl<E: FocusableElement> FocusableElement for Stateful<E> {}

impl<E> Element for Stateful<E>
where
    E: Element,
{
    type State = E::State;

    fn layout(
        &mut self,
        state: Option<Self::State>,
        cx: &mut WindowContext,
    ) -> (LayoutId, Self::State) {
        self.element.layout(state, cx)
    }

    fn paint(&mut self, bounds: Bounds<Pixels>, state: &mut Self::State, cx: &mut WindowContext) {
        self.element.paint(bounds, state, cx)
    }
}

impl<E> IntoElement for Stateful<E>
where
    E: Element,
{
    type Element = Self;

    fn element_id(&self) -> Option<ElementId> {
        self.element.element_id()
    }

    fn into_element(self) -> Self::Element {
        self
    }
}

impl<E> ParentElement for Stateful<E>
where
    E: ParentElement,
{
    fn children_mut(&mut self) -> &mut SmallVec<[AnyElement; 2]> {
        self.element.children_mut()
    }
}

#[derive(Default)]
struct ScrollHandleState {
    // not great to have the nested rc's...
    offset: Rc<RefCell<Point<Pixels>>>,
    bounds: Bounds<Pixels>,
    child_bounds: Vec<Bounds<Pixels>>,
    requested_scroll_top: Option<(usize, Pixels)>,
    overflow: Point<Overflow>,
}

#[derive(Clone)]
pub struct ScrollHandle(Rc<RefCell<ScrollHandleState>>);

impl ScrollHandle {
    pub fn new() -> Self {
        Self(Rc::default())
    }

    pub fn offset(&self) -> Point<Pixels> {
        self.0.borrow().offset.borrow().clone()
    }

    pub fn top_item(&self) -> usize {
        let state = self.0.borrow();
        let top = state.bounds.top() - state.offset.borrow().y;

        match state.child_bounds.binary_search_by(|bounds| {
            if top < bounds.top() {
                Ordering::Greater
            } else if top > bounds.bottom() {
                Ordering::Less
            } else {
                Ordering::Equal
            }
        }) {
            Ok(ix) => ix,
            Err(ix) => ix.min(state.child_bounds.len().saturating_sub(1)),
        }
    }

    pub fn bounds_for_item(&self, ix: usize) -> Option<Bounds<Pixels>> {
        self.0.borrow().child_bounds.get(ix).cloned()
    }

    /// scroll_to_item scrolls the minimal amount to ensure that the item is
    /// fully visible
    pub fn scroll_to_item(&self, ix: usize) {
        let state = self.0.borrow();

        let Some(bounds) = state.child_bounds.get(ix) else {
            return;
        };

        let mut scroll_offset = state.offset.borrow_mut();

        if state.overflow.y == Overflow::Scroll {
            if bounds.top() + scroll_offset.y < state.bounds.top() {
                scroll_offset.y = state.bounds.top() - bounds.top();
            } else if bounds.bottom() + scroll_offset.y > state.bounds.bottom() {
                scroll_offset.y = state.bounds.bottom() - bounds.bottom();
            }
        }

        if state.overflow.x == Overflow::Scroll {
            if bounds.left() + scroll_offset.x < state.bounds.left() {
                scroll_offset.x = state.bounds.left() - bounds.left();
            } else if bounds.right() + scroll_offset.x > state.bounds.right() {
                scroll_offset.x = state.bounds.right() - bounds.right();
            }
        }
    }

    pub fn logical_scroll_top(&self) -> (usize, Pixels) {
        let ix = self.top_item();
        let state = self.0.borrow();

        if let Some(child_bounds) = state.child_bounds.get(ix) {
            (
                ix,
                child_bounds.top() + state.offset.borrow().y - state.bounds.top(),
            )
        } else {
            (ix, px(0.))
        }
    }

    pub fn set_logical_scroll_top(&self, ix: usize, px: Pixels) {
        self.0.borrow_mut().requested_scroll_top = Some((ix, px));
    }
}<|MERGE_RESOLUTION|>--- conflicted
+++ resolved
@@ -1048,7 +1048,6 @@
                 }
             }
 
-<<<<<<< HEAD
             // If this element can be focused, register a mouse down listener
             // that will automatically transfer focus when hitting the element.
             // This behavior can be suppressed by using `cx.prevent_default()`.
@@ -1062,26 +1061,9 @@
                         {
                             cx.focus(&focus_handle);
                             // If there is a parent that is also focusable, prevent it
-                            // from trasferring focus because we already did so.
+                            // from transferring focus because we already did so.
                             cx.prevent_default();
                         }
-=======
-        // If this element can be focused, register a mouse down listener
-        // that will automatically transfer focus when hitting the element.
-        // This behavior can be suppressed by using `cx.prevent_default()`.
-        if let Some(focus_handle) = element_state.focus_handle.clone() {
-            cx.on_mouse_event({
-                let interactive_bounds = interactive_bounds.clone();
-                move |event: &MouseDownEvent, phase, cx| {
-                    if phase == DispatchPhase::Bubble
-                        && !cx.default_prevented()
-                        && interactive_bounds.visibly_contains(&event.position, cx)
-                    {
-                        cx.focus(&focus_handle);
-                        // If there is a parent that is also focusable, prevent it
-                        // from transferring focus because we already did so.
-                        cx.prevent_default();
->>>>>>> 3e6b84a7
                     }
                 });
             }
