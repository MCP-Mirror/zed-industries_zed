--- conflicted
+++ resolved
@@ -1154,12 +1154,7 @@
                     .insert(any_mouse_event.type_id(), handlers);
             }
         } else if let Some(any_key_event) = event.keyboard_event() {
-<<<<<<< HEAD
-            let key_dispatch_stack = mem::take(&mut self.window.key_dispatch_stack);
-=======
-            let mut did_handle_action = false;
             let key_dispatch_stack = mem::take(&mut self.window.current_frame.key_dispatch_stack);
->>>>>>> 5480c01c
             let key_event_type = any_key_event.type_id();
             let mut context_stack = SmallVec::<[&DispatchContext; 16]>::new();
 
@@ -1219,12 +1214,7 @@
             }
 
             drop(context_stack);
-<<<<<<< HEAD
-            self.window.key_dispatch_stack = key_dispatch_stack;
-=======
             self.window.current_frame.key_dispatch_stack = key_dispatch_stack;
-            return did_handle_action;
->>>>>>> 5480c01c
         }
 
         !self.app.propagate_event
